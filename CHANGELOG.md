# AdGuard Home Changelog

All notable changes to this project will be documented in this file.

The format is based on
[*Keep a Changelog*](https://keepachangelog.com/en/1.0.0/),
and this project adheres to
[Semantic Versioning](https://semver.org/spec/v2.0.0.html).



## [Unreleased]

<!--
## [v0.108.0] - TBA

## [v0.107.42] - 2023-12-06 (APPROX.)

See also the [v0.107.42 GitHub milestone][ms-v0.107.42].

[ms-v0.107.42]: https://github.com/AdguardTeam/AdGuardHome/milestone/77?closed=1

NOTE: Add new changes BELOW THIS COMMENT.
-->

### Added

<<<<<<< HEAD
- Ability to set client's custom DNS cache ([#6362], [dnsproxy#169]).
=======
- Ability to disable plain-DNS serving through configuration file if an
  encrypted protocol is already used ([#1660]).
>>>>>>> 1320043e
- Ability to specify rate limiting settings in the Web UI ([#6369]).

### Changed

#### Configuration changes

- The new property `dns.serve_plain_dns` has been added to the configuration
  file ([#1660]).
- The property `dns.bogus_nxdomain` is now validated more strictly.
- Added new properties `clients.persistent.*.upstreams_cache_enabled` and
  `clients.persistent.*.upstreams_cache_size` that describe cache configuration
  for each client's custom upstream configuration.

### Fixed

- `ipset` entries family validation ([#6420]).
- Pre-filling the *New static lease* window with data ([#6402]).
- Protection pause timer synchronization ([#5759]).

[#1660]: https://github.com/AdguardTeam/AdGuardHome/issues/1660
[#5759]: https://github.com/AdguardTeam/AdGuardHome/issues/5759
[#6362]: https://github.com/AdguardTeam/AdGuardHome/issues/6362
[#6369]: https://github.com/AdguardTeam/AdGuardHome/issues/6369
[#6402]: https://github.com/AdguardTeam/AdGuardHome/issues/6402
[#6420]: https://github.com/AdguardTeam/AdGuardHome/issues/6420

[dnsproxy#169] https://github.com/AdguardTeam/dnsproxy/issues/169

<!--
NOTE: Add new changes ABOVE THIS COMMENT.
-->



## [v0.107.41] - 2023-11-13

See also the [v0.107.41 GitHub milestone][ms-v0.107.41].

### Security

- Go version has been updated to prevent the possibility of exploiting the
  CVE-2023-45283 and CVE-2023-45284 Go vulnerabilities fixed in
  [Go 1.20.11][go-1.20.11].

### Added

- Ability to specify subnet lengths for IPv4 and IPv6 addresses, used for rate
  limiting requests, in the configuration file ([#6368]).
- Ability to specify multiple domain specific upstreams per line, e.g.
  `[/domain1/../domain2/]upstream1 upstream2 .. upstreamN` ([#4977]).

### Changed

- Increased the height of the ready-to-use filter lists dialog ([#6358]).
- Improved logging of authentication failures ([#6357]).

#### Configuration changes

- New properties `dns.ratelimit_subnet_len_ipv4` and
  `dns.ratelimit_subnet_len_ipv6` have been added to the configuration file
  ([#6368]).

### Fixed

- Schedule timezone not being sent ([#6401]).
- Average request processing time calculation ([#6220]).
- Redundant truncation of long client names in the Top Clients table ([#6338]).
- Scrolling column headers in the tables ([#6337]).
- `$important,dnsrewrite` rules not overriding allowlist rules ([#6204]).
- Dark mode DNS rewrite background ([#6329]).
- Issues with QUIC and HTTP/3 upstreams on Linux ([#6335]).

[#4977]: https://github.com/AdguardTeam/AdGuardHome/issues/4977
[#6204]: https://github.com/AdguardTeam/AdGuardHome/issues/6204
[#6220]: https://github.com/AdguardTeam/AdGuardHome/issues/6220
[#6329]: https://github.com/AdguardTeam/AdGuardHome/issues/6329
[#6335]: https://github.com/AdguardTeam/AdGuardHome/issues/6335
[#6337]: https://github.com/AdguardTeam/AdGuardHome/issues/6337
[#6338]: https://github.com/AdguardTeam/AdGuardHome/issues/6338
[#6357]: https://github.com/AdguardTeam/AdGuardHome/issues/6357
[#6358]: https://github.com/AdguardTeam/AdGuardHome/issues/6358
[#6368]: https://github.com/AdguardTeam/AdGuardHome/issues/6368
[#6401]: https://github.com/AdguardTeam/AdGuardHome/issues/6401

[go-1.20.11]:   https://groups.google.com/g/golang-announce/c/4tU8LZfBFkY/m/d-jSKR_jBwAJ
[ms-v0.107.41]: https://github.com/AdguardTeam/AdGuardHome/milestone/76?closed=1



## [v0.107.40] - 2023-10-18

See also the [v0.107.40 GitHub milestone][ms-v0.107.40].

### Changed

- *Block* and *Unblock* buttons of the query log moved to the tooltip menu
  ([#684]).

### Fixed

- Dashboard tables scroll issue ([#6180]).
- The time shown in the statistics is one hour less than the current time
  ([#6296]).
- Issues with QUIC and HTTP/3 upstreams on FreeBSD ([#6301]).
- Panic on clearing the query log ([#6304]).

[#684]:  https://github.com/AdguardTeam/AdGuardHome/issues/684
[#6180]: https://github.com/AdguardTeam/AdGuardHome/issues/6180
[#6296]: https://github.com/AdguardTeam/AdGuardHome/issues/6296
[#6301]: https://github.com/AdguardTeam/AdGuardHome/issues/6301
[#6304]: https://github.com/AdguardTeam/AdGuardHome/issues/6304

[ms-v0.107.40]: https://github.com/AdguardTeam/AdGuardHome/milestone/75?closed=1



## [v0.107.39] - 2023-10-11

See also the [v0.107.39 GitHub milestone][ms-v0.107.39].

### Security

- Go version has been updated to prevent the possibility of exploiting the
  CVE-2023-39323 and CVE-2023-39325 Go vulnerabilities fixed in
  [Go 1.20.9][go-1.20.9] and [Go 1.20.10][go-1.20.10].

### Added

- Ability to edit static leases on *DHCP settings* page ([#1700]).
- Ability to specify for how long clients should cache a filtered response,
  using the *Blocked response TTL* field on the *DNS settings* page ([#4569]).

### Changed

- `ipset` entries are updated more frequently ([#6233]).
- Node.JS 16 is now required to build the frontend.

### Fixed

- Incorrect domain-specific upstream matching for `DS` queries ([#6156]).
- Improper validation of password length ([#6280]).
- Wrong algorithm for filtering self addresses from the list of private upstream
  DNS servers ([#6231]).
- An accidental change in DNS rewrite priority ([#6226]).

[#1700]: https://github.com/AdguardTeam/AdGuardHome/issues/1700
[#4569]: https://github.com/AdguardTeam/AdGuardHome/issues/4569
[#6156]: https://github.com/AdguardTeam/AdGuardHome/issues/6156
[#6226]: https://github.com/AdguardTeam/AdGuardHome/issues/6226
[#6231]: https://github.com/AdguardTeam/AdGuardHome/issues/6231
[#6233]: https://github.com/AdguardTeam/AdGuardHome/issues/6233
[#6280]: https://github.com/AdguardTeam/AdGuardHome/issues/6280

[go-1.20.10]:   https://groups.google.com/g/golang-announce/c/iNNxDTCjZvo/m/UDd7VKQuAAAJ
[go-1.20.9]:    https://groups.google.com/g/golang-announce/c/XBa1oHDevAo/m/desYyx3qAgAJ
[ms-v0.107.39]: https://github.com/AdguardTeam/AdGuardHome/milestone/74?closed=1



## [v0.107.38] - 2023-09-11

See also the [v0.107.38 GitHub milestone][ms-v0.107.38].

### Fixed

- Incorrect original answer when a response is filtered ([#6183]).
- Comments in the *Fallback DNS servers* field in the UI ([#6182]).
- Empty or default Safe Browsing and Parental Control settings ([#6181]).
- Various UI issues.

[#6181]: https://github.com/AdguardTeam/AdGuardHome/issues/6181
[#6182]: https://github.com/AdguardTeam/AdGuardHome/issues/6182
[#6183]: https://github.com/AdguardTeam/AdGuardHome/issues/6183

[ms-v0.107.38]: https://github.com/AdguardTeam/AdGuardHome/milestone/73?closed=1



## [v0.107.37] - 2023-09-07

See also the [v0.107.37 GitHub milestone][ms-v0.107.37].

### Security

- Go version has been updated to prevent the possibility of exploiting the
  CVE-2023-39318, CVE-2023-39319, and CVE-2023-39320 Go vulnerabilities fixed in
  [Go 1.20.8][go-1.20.8].

### Added

- AdBlock-style syntax support for ignored domains in logs and statistics
  ([#5720]).
- [`Strict-Transport-Security`][hsts] header in the HTTP API and DNS-over-HTTPS
  responses when HTTPS is forced ([#2998]).  See [RFC 6797][rfc6797].
- UI for the schedule of the service-blocking pause ([#951]).
- IPv6 hints are now filtered in case IPv6 addresses resolving is disabled
  ([#6122]).
- The ability to set fallback DNS servers in the configuration file and the UI
  ([#3701]).
- While adding or updating blocklists, the title can now be parsed from
  `! Title:` definition of the blocklist's source ([#6020]).
- The ability to filter DNS HTTPS records including IPv4 and IPv6 hints
  ([#6053]).
- Two new metrics showing total number of responses from each upstream DNS
  server and their average processing time in the Web UI ([#1453]).
- The ability to set the port for the `pprof` debug API, see configuration
  changes below.

### Changed

- `$dnsrewrite` rules containing IPv4-mapped IPv6 addresses are now working
  consistently with legacy DNS rewrites and match the `AAAA` requests.
- For non-A and non-AAAA requests, which has been filtered, the NODATA response
  is returned if the blocking mode isn't set to `Null IP`.  In previous versions
  it returned NXDOMAIN response in such cases.

#### Configuration changes

In this release, the schema version has changed from 24 to 27.

- Ignore rules blocking `.` in `querylog.ignored` and `statistics.ignored` have
  been migrated to AdBlock syntax (`|.^`).  To rollback this change, restore the
  rules and change the `schema_version` back to `26`.

- Filtering-related settings have been moved from `dns` section of the YAML
  configuration file to the new section `filtering`:

  ```yaml
  # BEFORE:
  'dns':
    'filtering_enabled': true
    'filters_update_interval': 24
    'parental_enabled': false
    'safebrowsing_enabled': false
    'safebrowsing_cache_size': 1048576
    'safesearch_cache_size': 1048576
    'parental_cache_size': 1048576
    'safe_search':
      'enabled': false
      'bing': true
      'duckduckgo': true
      'google': true
      'pixabay': true
      'yandex': true
      'youtube': true
    'rewrites': []
    'blocked_services':
      'schedule':
        'time_zone': 'Local'
      'ids': []
    'protection_enabled':        true,
    'blocking_mode':             'custom_ip',
    'blocking_ipv4':             '1.2.3.4',
    'blocking_ipv6':             '1:2:3::4',
    'blocked_response_ttl':      10,
    'protection_disabled_until': 'null',
    'parental_block_host':       'p.dns.adguard.com',
    'safebrowsing_block_host':   's.dns.adguard.com'

  # AFTER:
  'filtering':
    'filtering_enabled': true
    'filters_update_interval': 24
    'parental_enabled': false
    'safebrowsing_enabled': false
    'safebrowsing_cache_size': 1048576
    'safesearch_cache_size': 1048576
    'parental_cache_size': 1048576
    'safe_search':
      'enabled': false
      'bing': true
      'duckduckgo': true
      'google': true
      'pixabay': true
      'yandex': true
      'youtube': true
    'rewrites': []
    'blocked_services':
      'schedule':
        'time_zone': 'Local'
      'ids': []
    'protection_enabled':        true,
    'blocking_mode':             'custom_ip',
    'blocking_ipv4':             '1.2.3.4',
    'blocking_ipv6':             '1:2:3::4',
    'blocked_response_ttl':      10,
    'protection_disabled_until': 'null',
    'parental_block_host':       'p.dns.adguard.com',
    'safebrowsing_block_host':   's.dns.adguard.com',
  ```

  To rollback this change, remove the new object `filtering`, set back filtering
  properties in `dns` section, and change the `schema_version` back to `25`.

- Property `debug_pprof` which used to setup profiling HTTP handler, is now
  moved to the new `pprof` object under `http` section.  The new object contains
  properties `enabled` and `port`:

  ```yaml
  # BEFORE:
  'debug_pprof': true

  # AFTER:
  'http':
    'pprof':
      'enabled': true
      'port': 6060
  ```

  Note that the new default `6060` is used as default.  To rollback this change,
  remove the new object `pprof`, set back `debug_pprof`, and change the
  `schema_version` back to `24`.

### Fixed

- Incorrect display date on statistics graph ([#5793]).
- Missing query log entries and statistics on service restart ([#6100]).
- Occasional DNS-over-QUIC and DNS-over-HTTP/3 errors ([#6133]).
- Legacy DNS rewrites containing IPv4-mapped IPv6 addresses are now matching the
  `AAAA` requests, not `A` ([#6050]).
- File log configuration, such as `max_size`, being ignored ([#6093]).
- Panic on using a single-slash filtering rule.
- Panic on shutting down while DNS requests are in process of filtering
  ([#5948]).

[#1453]: https://github.com/AdguardTeam/AdGuardHome/issues/1453
[#2998]: https://github.com/AdguardTeam/AdGuardHome/issues/2998
[#3701]: https://github.com/AdguardTeam/AdGuardHome/issues/3701
[#5720]: https://github.com/AdguardTeam/AdGuardHome/issues/5720
[#5793]: https://github.com/AdguardTeam/AdGuardHome/issues/5793
[#5948]: https://github.com/AdguardTeam/AdGuardHome/issues/5948
[#6020]: https://github.com/AdguardTeam/AdGuardHome/issues/6020
[#6050]: https://github.com/AdguardTeam/AdGuardHome/issues/6050
[#6053]: https://github.com/AdguardTeam/AdGuardHome/issues/6053
[#6093]: https://github.com/AdguardTeam/AdGuardHome/issues/6093
[#6100]: https://github.com/AdguardTeam/AdGuardHome/issues/6100
[#6122]: https://github.com/AdguardTeam/AdGuardHome/issues/6122
[#6133]: https://github.com/AdguardTeam/AdGuardHome/issues/6133

[go-1.20.8]:    https://groups.google.com/g/golang-announce/c/Fm51GRLNRvM/m/F5bwBlXMAQAJ
[hsts]:         https://developer.mozilla.org/en-US/docs/Web/HTTP/Headers/Strict-Transport-Security
[ms-v0.107.37]: https://github.com/AdguardTeam/AdGuardHome/milestone/72?closed=1
[rfc6797]:      https://datatracker.ietf.org/doc/html/rfc6797



## [v0.107.36] - 2023-08-02

See also the [v0.107.36 GitHub milestone][ms-v0.107.36].

### Security

- Go version has been updated to prevent the possibility of exploiting the
  CVE-2023-29409 Go vulnerability fixed in [Go 1.20.7][go-1.20.7].

### Deprecated

- Go 1.20 support.  Future versions will require at least Go 1.21 to build.

### Fixed

- Inability to block queries for the root domain, such as `NS .` queries, using
  the *Disallowed domains* feature on the *DNS settings* page ([#6049]).  Users
  who want to block `.` queries should use the `|.^` AdBlock rule or a similar
  regular expression.
- Client hostnames not resolving when upstream server responds with zero-TTL
  records ([#6046]).

### Removed

- Go 1.19 support, as it has reached end of life.

[#6046]: https://github.com/AdguardTeam/AdGuardHome/issues/6046
[#6049]: https://github.com/AdguardTeam/AdGuardHome/issues/6049

[go-1.20.7]:    https://groups.google.com/g/golang-announce/c/X0b6CsSAaYI/m/Efv5DbZ9AwAJ
[ms-v0.107.36]: https://github.com/AdguardTeam/AdGuardHome/milestone/71?closed=1



## [v0.107.35] - 2023-07-26

See also the [v0.107.35 GitHub milestone][ms-v0.107.35].

### Changed

- Improved reliability filtering-rule list updates on Unix systems.

### Fixed

- Occasional client information lookup failures that could lead to the DNS
  server getting stuck ([#6006]).
- `bufio.Scanner: token too long` and other errors when trying to add
  filtering-rule lists with lines over 1024 bytes long or containing cosmetic
  rules ([#6003]).

### Removed

- Default exposure of the non-standard ports 784 and 8853 for DNS-over-QUIC in
  the `Dockerfile`.

[#6003]: https://github.com/AdguardTeam/AdGuardHome/issues/6003
[#6006]: https://github.com/AdguardTeam/AdGuardHome/issues/6006

[ms-v0.107.35]: https://github.com/AdguardTeam/AdGuardHome/milestone/70?closed=1



## [v0.107.34] - 2023-07-12

See also the [v0.107.34 GitHub milestone][ms-v0.107.34].

### Security

- Go version has been updated to prevent the possibility of exploiting the
  CVE-2023-29406 Go vulnerability fixed in [Go 1.19.11][go-1.19.11].

### Added

- Ability to ignore queries for the root domain, such as `NS .` queries
  ([#5990]).

### Changed

- Improved CPU and RAM consumption during updates of filtering-rule lists.

#### Configuration changes

In this release, the schema version has changed from 23 to 24.

- Properties starting with `log_`, and `verbose` property, which used to set up
  logging are now moved to the new object `log` containing new properties
  `file`, `max_backups`, `max_size`, `max_age`, `compress`, `local_time`, and
  `verbose`:

  ```yaml
  # BEFORE:
  'log_file': ""
  'log_max_backups': 0
  'log_max_size': 100
  'log_max_age': 3
  'log_compress': false
  'log_localtime': false
  'verbose': false

  # AFTER:
  'log':
      'file': ""
      'max_backups': 0
      'max_size': 100
      'max_age': 3
      'compress': false
      'local_time': false
      'verbose': false
  ```

  To rollback this change, remove the new object `log`, set back `log_` and
  `verbose` properties and change the `schema_version` back to `23`.

### Deprecated

- Default exposure of the non-standard ports 784 and 8853 for DNS-over-QUIC in
  the `Dockerfile`.

### Fixed

- Two unspecified IPs when a host is blocked in two filter lists ([#5972]).
- Incorrect setting of Parental Control cache size.
- Excessive RAM and CPU consumption by Safe Browsing and Parental Control
  filters ([#5896]).

### Removed

- The `HEALTHCHECK` section and the use of `tini` in the `ENTRYPOINT` section in
  `Dockerfile` ([#5939]).  They caused a lot of issues, especially with tools
  like `docker-compose` and `podman`.

  **NOTE:** Some Docker tools may cache `ENTRYPOINT` sections, so some users may
  be required to backup their configuration, stop the container, purge the old
  image, and reload it from scratch.

[#5896]: https://github.com/AdguardTeam/AdGuardHome/issues/5896
[#5972]: https://github.com/AdguardTeam/AdGuardHome/issues/5972
[#5990]: https://github.com/AdguardTeam/AdGuardHome/issues/5990

[go-1.19.11]:   https://groups.google.com/g/golang-announce/c/2q13H6LEEx0/m/sduSepLLBwAJ
[ms-v0.107.34]: https://github.com/AdguardTeam/AdGuardHome/milestone/69?closed=1



## [v0.107.33] - 2023-07-03

See also the [v0.107.33 GitHub milestone][ms-v0.107.33].

### Added

- The new command-line flag `--web-addr` is the address to serve the web UI on,
  in the host:port format.
- The ability to set inactivity periods for filtering blocked services, both
  globally and per client, in the configuration file ([#951]).  The UI changes
  are coming in the upcoming releases.
- The ability to edit rewrite rules via `PUT /control/rewrite/update` HTTP API
  and the Web UI ([#1577]).

### Changed

#### Configuration changes

In this release, the schema version has changed from 20 to 23.

- Properties `bind_host`, `bind_port`, and `web_session_ttl` which used to setup
  web UI binding configuration, are now moved to a new object `http` containing
  new properties `address` and `session_ttl`:

  ```yaml
  # BEFORE:
  'bind_host': '1.2.3.4'
  'bind_port': 8080
  'web_session_ttl': 720

  # AFTER:
  'http':
    'address': '1.2.3.4:8080'
    'session_ttl': '720h'
  ```

  Note that the new `http.session_ttl` property is now a duration string.  To
  rollback this change, remove the new object `http`, set back `bind_host`,
  `bind_port`, `web_session_ttl`,  and change the `schema_version` back to `22`.
- Property `clients.persistent.blocked_services`, which in schema versions 21
  and earlier used to be a list containing ids of blocked services, is now an
  object containing ids and schedule for blocked services:

  ```yaml
  # BEFORE:
  'clients':
    'persistent':
      - 'name': 'client-name'
        'blocked_services':
        - id_1
        - id_2

  # AFTER:
  'clients':
    'persistent':
    - 'name': client-name
      'blocked_services':
        'ids':
        - id_1
        - id_2
      'schedule':
        'time_zone': 'Local'
        'sun':
          'start': '0s'
          'end': '24h'
        'mon':
          'start': '1h'
          'end': '23h'
  ```

  To rollback this change, replace `clients.persistent.blocked_services` object
  with the list of ids of blocked services and change the `schema_version` back
  to `21`.
- Property `dns.blocked_services`, which in schema versions 20 and earlier used
  to be a list containing ids of blocked services, is now an object containing
  ids and schedule for blocked services:

  ```yaml
  # BEFORE:
  'blocked_services':
  - id_1
  - id_2

  # AFTER:
  'blocked_services':
    'ids':
    - id_1
    - id_2
    'schedule':
      'time_zone': 'Local'
      'sun':
        'start': '0s'
        'end': '24h'
      'mon':
        'start': '10m'
        'end': '23h30m'
      'tue':
        'start': '20m'
        'end': '23h'
      'wed':
        'start': '30m'
        'end': '22h30m'
      'thu':
        'start': '40m'
        'end': '22h'
      'fri':
        'start': '50m'
        'end': '21h30m'
      'sat':
        'start': '1h'
        'end': '21h'
  ```

  To rollback this change, replace `dns.blocked_services` object with the list
  of ids of blocked services and change the `schema_version` back to `20`.

### Deprecated

- The `HEALTHCHECK` section and the use of `tini` in the `ENTRYPOINT` section in
  `Dockerfile` ([#5939]).  They cause a lot of issues, especially with tools
  like `docker-compose` and `podman`, and will be removed in a future release.
- Flags `-h`, `--host`, `-p`, `--port` have been deprecated.  The `-h` flag
  will work as an alias for `--help`, instead of the deprecated `--host` in the
  future releases.

### Fixed

- Ignoring of `/etc/hosts` file when resolving the hostnames of upstream DNS
  servers ([#5902]).
- Excessive error logging when using DNS-over-QUIC ([#5285]).
- Inability to set `bind_host` in `AdGuardHome.yaml` in Docker ([#4231],
  [#4235]).
- The blocklists can now be deleted properly ([#5700]).
- Queries with the question-section target `.`, for example `NS .`, are now
  counted in the statistics and correctly shown in the query log ([#5910]).
- Safe Search not working with `AAAA` queries for domains that don't have `AAAA`
  records ([#5913]).

[#951]:  https://github.com/AdguardTeam/AdGuardHome/issues/951
[#1577]: https://github.com/AdguardTeam/AdGuardHome/issues/1577
[#4231]: https://github.com/AdguardTeam/AdGuardHome/issues/4231
[#4235]: https://github.com/AdguardTeam/AdGuardHome/pull/4235
[#5285]: https://github.com/AdguardTeam/AdGuardHome/issues/5285
[#5700]: https://github.com/AdguardTeam/AdGuardHome/issues/5700
[#5902]: https://github.com/AdguardTeam/AdGuardHome/issues/5902
[#5910]: https://github.com/AdguardTeam/AdGuardHome/issues/5910
[#5913]: https://github.com/AdguardTeam/AdGuardHome/issues/5913
[#5939]: https://github.com/AdguardTeam/AdGuardHome/discussions/5939

[ms-v0.107.33]: https://github.com/AdguardTeam/AdGuardHome/milestone/68?closed=1



## [v0.107.32] - 2023-06-13

### Fixed

- DNSCrypt upstream not resetting the client and resolver information on
  dialing errors ([#5872]).




## [v0.107.31] - 2023-06-08

See also the [v0.107.31 GitHub milestone][ms-v0.107.31].

### Fixed

- Startup errors on OpenWrt ([#5872]).
- Plain-UDP upstreams always falling back to TCP, causing outages and slowdowns
  ([#5873], [#5874]).

[#5872]: https://github.com/AdguardTeam/AdGuardHome/issues/5872
[#5873]: https://github.com/AdguardTeam/AdGuardHome/issues/5873
[#5874]: https://github.com/AdguardTeam/AdGuardHome/issues/5874

[ms-v0.107.31]: https://github.com/AdguardTeam/AdGuardHome/milestone/67?closed=1



## [v0.107.30] - 2023-06-07

See also the [v0.107.30 GitHub milestone][ms-v0.107.30].

### Security

- Go version has been updated to prevent the possibility of exploiting the
  CVE-2023-29402, CVE-2023-29403, and CVE-2023-29404 Go vulnerabilities fixed in
  [Go 1.19.10][go-1.19.10].

### Fixed

- Unquoted IPv6 bind hosts with trailing colons erroneously considered
  unspecified addresses are now properly validated ([#5752]).

  **NOTE:** the Docker healthcheck script now also doesn't interpret the `""`
  value as unspecified address.
- Incorrect `Content-Type` header value in `POST /control/version.json` and `GET
  /control/dhcp/interfaces` HTTP APIs ([#5716]).
- Provided bootstrap servers are now used to resolve the hostnames of plain
  UDP/TCP upstream servers.

[#5716]: https://github.com/AdguardTeam/AdGuardHome/issues/5716

[go-1.19.10]:   https://groups.google.com/g/golang-announce/c/q5135a9d924/m/j0ZoAJOHAwAJ
[ms-v0.107.30]: https://github.com/AdguardTeam/AdGuardHome/milestone/66?closed=1



## [v0.107.29] - 2023-04-18

See also the [v0.107.29 GitHub milestone][ms-v0.107.29].

### Added

- The ability to exclude client activity from the query log or statistics by
  editing client's settings on the respective page in the UI ([#1717], [#4299]).

### Changed

- Stored DHCP leases moved from `leases.db` to `data/leases.json`.  The file
  format has also been optimized.

### Fixed

- The `github.com/mdlayher/raw` dependency has been temporarily returned to
  support raw connections on Darwin ([#5712]).
- Incorrect recording of blocked results as “Blocked by CNAME or IP” in the
  query log ([#5725]).
- All Safe Search services being unchecked by default.
- Panic when a DNSCrypt stamp is invalid ([#5721]).

[#5712]: https://github.com/AdguardTeam/AdGuardHome/issues/5712
[#5721]: https://github.com/AdguardTeam/AdGuardHome/issues/5721
[#5725]: https://github.com/AdguardTeam/AdGuardHome/issues/5725
[#5752]: https://github.com/AdguardTeam/AdGuardHome/issues/5752

[ms-v0.107.29]: https://github.com/AdguardTeam/AdGuardHome/milestone/65?closed=1



## [v0.107.28] - 2023-04-12

See also the [v0.107.28 GitHub milestone][ms-v0.107.28].

### Added

- The ability to exclude client activity from the query log or statistics by
  using the new properties `ignore_querylog` and `ignore_statistics` of the
  items of the `clients.persistent` array ([#1717], [#4299]).  The UI changes
  are coming in the upcoming releases.
- Better profiling information when `debug_pprof` is set to `true`.
- IPv6 support in Safe Search for some services.
- The ability to make bootstrap DNS lookups prefer IPv6 addresses to IPv4 ones
  using the new `dns.bootstrap_prefer_ipv6` configuration file property
  ([#4262]).
- Docker container's healthcheck ([#3290]).
- The new HTTP API `POST /control/protection`, that updates protection state
  and adds an optional pause duration ([#1333]).  The format of request body
  is described in `openapi/openapi.yaml`.  The duration of this pause could
  also be set with the property `protection_disabled_until` in the `dns` object
  of the YAML configuration file.
- The ability to create a static DHCP lease from a dynamic one more easily
  ([#3459]).
- Two new HTTP APIs, `PUT /control/stats/config/update` and `GET
  control/stats/config`, which can be used to set and receive the query log
  configuration.  See `openapi/openapi.yaml` for the full description.
- Two new HTTP APIs, `PUT /control/querylog/config/update` and `GET
  control/querylog/config`, which can be used to set and receive the statistics
  configuration.  See `openapi/openapi.yaml` for the full description.
- The ability to set custom IP for EDNS Client Subnet by using the DNS-server
  configuration section on the DNS settings page in the UI ([#1472]).
- The ability to manage Safe Search for each service by using the new
  `safe_search` property ([#1163]).

### Changed

- ARPA domain names containing a subnet within private networks now also
  considered private, behaving closer to [RFC 6761][rfc6761] ([#5567]).

#### Configuration changes

In this release, the schema version has changed from 17 to 20.

- Property `statistics.interval`, which in schema versions 19 and earlier used
  to be an integer number of days, is now a string with a human-readable
  duration:

  ```yaml
  # BEFORE:
  'statistics':
    # …
    'interval': 1

  # AFTER:
  'statistics':
    # …
    'interval': '24h'
  ```

  To rollback this change, convert the property back into days and change the
  `schema_version` back to `19`.
- The `dns.safesearch_enabled` property has been replaced with `safe_search`
  object containing per-service settings.
- The `clients.persistent.safesearch_enabled` property has been replaced with
  `safe_search` object containing per-service settings.

  ```yaml
    # BEFORE:
    'safesearch_enabled': true

    # AFTER:
    'safe_search':
      'enabled': true
      'bing': true
      'duckduckgo': true
      'google': true
      'pixabay': true
      'yandex': true
      'youtube': true
  ```

  To rollback this change, move the value of `dns.safe_search.enabled` into the
  `dns.safesearch_enabled`, then remove `dns.safe_search` property.  Do the same
  client's specific `clients.persistent.safesearch` and then change the
  `schema_version` back to `17`.

### Deprecated

- The `POST /control/safesearch/enable` HTTP API is deprecated.  Use the new
  `PUT /control/safesearch/settings` API.
- The `POST /control/safesearch/disable` HTTP API is deprecated.  Use the new
  `PUT /control/safesearch/settings` API
- The `safesearch_enabled` property is deprecated in the following HTTP APIs:
  - `GET /control/clients`;
  - `POST /control/clients/add`;
  - `POST /control/clients/update`;
  - `GET /control/clients/find?ip0=...&ip1=...&ip2=...`.

  Check `openapi/openapi.yaml` for more details.
- The `GET /control/stats_info` HTTP API; use the new `GET
  /control/stats/config` API instead.

  **NOTE:** If interval is custom then it will be equal to `90` days for
  compatibility reasons.  See `openapi/openapi.yaml` and `openapi/CHANGELOG.md`.
- The `POST /control/stats_config` HTTP API; use the new `PUT
  /control/stats/config/update` API instead.
- The `GET /control/querylog_info` HTTP API; use the new `GET
  /control/querylog/config` API instead.

  **NOTE:** If interval is custom then it will be equal to `90` days for
  compatibility reasons.  See `openapi/openapi.yaml` and `openapi/CHANGELOG.md`.
- The `POST /control/querylog_config` HTTP API; use the new `PUT
  /control/querylog/config/update` API instead.

### Fixed

- Logging of the client's IP address after failed login attempts ([#5701]).

[#1163]: https://github.com/AdguardTeam/AdGuardHome/issues/1163
[#1333]: https://github.com/AdguardTeam/AdGuardHome/issues/1333
[#1472]: https://github.com/AdguardTeam/AdGuardHome/issues/1472
[#3290]: https://github.com/AdguardTeam/AdGuardHome/issues/3290
[#3459]: https://github.com/AdguardTeam/AdGuardHome/issues/3459
[#4262]: https://github.com/AdguardTeam/AdGuardHome/issues/4262
[#5567]: https://github.com/AdguardTeam/AdGuardHome/issues/5567
[#5701]: https://github.com/AdguardTeam/AdGuardHome/issues/5701

[ms-v0.107.28]: https://github.com/AdguardTeam/AdGuardHome/milestone/64?closed=1
[rfc6761]:      https://datatracker.ietf.org/doc/html/rfc6761




## [v0.107.27] - 2023-04-05

See also the [v0.107.27 GitHub milestone][ms-v0.107.27].

### Security

- Go version has been updated to prevent the possibility of exploiting the
  CVE-2023-24534, CVE-2023-24536, CVE-2023-24537, and CVE-2023-24538 Go
  vulnerabilities fixed in [Go 1.19.8][go-1.19.8].

### Fixed

- Query log not showing all filtered queries when the “Filtered” log filter is
  selected ([#5639]).
- Panic in empty hostname in the filter's URL ([#5631]).
- Panic caused by empty top-level domain name label in `/etc/hosts` files
  ([#5584]).

[#5584]: https://github.com/AdguardTeam/AdGuardHome/issues/5584
[#5631]: https://github.com/AdguardTeam/AdGuardHome/issues/5631
[#5639]: https://github.com/AdguardTeam/AdGuardHome/issues/5639

[go-1.19.8]:    https://groups.google.com/g/golang-announce/c/Xdv6JL9ENs8/m/OV40vnafAwAJ
[ms-v0.107.27]: https://github.com/AdguardTeam/AdGuardHome/milestone/63?closed=1



## [v0.107.26] - 2023-03-09

See also the [v0.107.26 GitHub milestone][ms-v0.107.26].

### Security

- Go version has been updated to prevent the possibility of exploiting the
  CVE-2023-24532 Go vulnerability fixed in [Go 1.19.7][go-1.19.7].

### Added

- The ability to set custom IP for EDNS Client Subnet by using the new
  `dns.edns_client_subnet.use_custom` and `dns.edns_client_subnet.custom_ip`
  properties ([#1472]).  The UI changes are coming in the upcoming releases.
- The ability to use `dnstype` rules in the disallowed domains list ([#5468]).
  This allows dropping requests based on their question types.

### Changed

#### Configuration changes

- Property `edns_client_subnet`, which in schema versions 16 and earlier used
  to be a part of the `dns` object, is now part of the `dns.edns_client_subnet`
  object:

  ```yaml
  # BEFORE:
  'dns':
    # …
    'edns_client_subnet': false

  # AFTER:
  'dns':
    # …
    'edns_client_subnet':
      'enabled': false
      'use_custom': false
      'custom_ip': ''
  ```

  To rollback this change, move the value of `dns.edns_client_subnet.enabled`
  into the `dns.edns_client_subnet`, remove the properties
  `dns.edns_client_subnet.enabled`, `dns.edns_client_subnet.use_custom`,
  `dns.edns_client_subnet.custom_ip`, and change the `schema_version` back to
  `16`.

### Fixed

- Obsolete value of the Interface MTU DHCP option is now omitted ([#5281]).
- Various dark theme bugs ([#5439], [#5441], [#5442], [#5515]).
- Automatic update on MIPS64 and little-endian 32-bit MIPS architectures
  ([#5270], [#5373]).
- Requirements to domain names in domain-specific upstream configurations have
  been relaxed to meet those from [RFC 3696][rfc3696] ([#4884]).
- Failing service installation via script on FreeBSD ([#5431]).

[#4884]: https://github.com/AdguardTeam/AdGuardHome/issues/4884
[#5270]: https://github.com/AdguardTeam/AdGuardHome/issues/5270
[#5281]: https://github.com/AdguardTeam/AdGuardHome/issues/5281
[#5373]: https://github.com/AdguardTeam/AdGuardHome/issues/5373
[#5431]: https://github.com/AdguardTeam/AdGuardHome/issues/5431
[#5439]: https://github.com/AdguardTeam/AdGuardHome/issues/5439
[#5441]: https://github.com/AdguardTeam/AdGuardHome/issues/5441
[#5442]: https://github.com/AdguardTeam/AdGuardHome/issues/5442
[#5468]: https://github.com/AdguardTeam/AdGuardHome/issues/5468
[#5515]: https://github.com/AdguardTeam/AdGuardHome/issues/5515

[go-1.19.7]:    https://groups.google.com/g/golang-announce/c/3-TpUx48iQY
[ms-v0.107.26]: https://github.com/AdguardTeam/AdGuardHome/milestone/62?closed=1
[rfc3696]:      https://datatracker.ietf.org/doc/html/rfc3696



## [v0.107.25] - 2023-02-21

See also the [v0.107.25 GitHub milestone][ms-v0.107.25].

### Fixed

- Panic when using unencrypted DNS-over-HTTPS ([#5518]).

[#5518]: https://github.com/AdguardTeam/AdGuardHome/issues/5518

[ms-v0.107.25]: https://github.com/AdguardTeam/AdGuardHome/milestone/61?closed=1



## [v0.107.24] - 2023-02-15

See also the [v0.107.24 GitHub milestone][ms-v0.107.24].

### Security

- Go version has been updated, both because Go 1.18 has reached end of life an
  to prevent the possibility of exploiting the Go vulnerabilities fixed in [Go
  1.19.6][go-1.19.6].

### Added

- The ability to disable statistics by using the new `statistics.enabled`
  property.  Previously it was necessary to set the `statistics_interval` to 0,
  losing the previous value ([#1717], [#4299]).
- The ability to exclude domain names from the query log or statistics by using
  the new `querylog.ignored` or `statistics.ignored` properties ([#1717],
  [#4299]).  The UI changes are coming in the upcoming releases.

### Changed

#### Configuration changes

In this release, the schema version has changed from 14 to 16.

- Property `statistics_interval`, which in schema versions 15 and earlier used
  to be a part of the `dns` object, is now a part of the `statistics` object:

  ```yaml
  # BEFORE:
  'dns':
    # …
    'statistics_interval': 1

  # AFTER:
  'statistics':
    # …
    'interval': 1
  ```

  To rollback this change, move the property back into the `dns` object and
  change the `schema_version` back to `15`.
- The properties `dns.querylog_enabled`, `dns.querylog_file_enabled`,
  `dns.querylog_interval`, and `dns.querylog_size_memory` have been moved to the
  new `querylog` object.

  ```yaml
  # BEFORE:
  'dns':
    'querylog_enabled': true
    'querylog_file_enabled': true
    'querylog_interval': '2160h'
    'querylog_size_memory': 1000

  # AFTER:
  'querylog':
    'enabled': true
    'file_enabled': true
    'interval': '2160h'
    'size_memory': 1000
    'ignored': []
  ```

  To rollback this change, rename and move properties back into the `dns`
  object, remove `querylog` object and `querylog.ignored` property, and change
  the `schema_version` back to `14`.

### Deprecated

- Go 1.19 support.  Future versions will require at least Go 1.20 to build.

### Fixed

- Setting the AD (Authenticated Data) flag on responses that have the DO (DNSSEC
  OK) flag set but not the AD flag ([#5479]).
- Client names resolved via reverse DNS not being updated ([#4939]).
- The icon for League Of Legends on the Blocked services page ([#5433]).

### Removed

- Go 1.18 support, as it has reached end of life.

[#1717]: https://github.com/AdguardTeam/AdGuardHome/issues/1717
[#4299]: https://github.com/AdguardTeam/AdGuardHome/issues/4299
[#4939]: https://github.com/AdguardTeam/AdGuardHome/issues/4939
[#5433]: https://github.com/AdguardTeam/AdGuardHome/issues/5433
[#5479]: https://github.com/AdguardTeam/AdGuardHome/issues/5479

[go-1.19.6]:    https://groups.google.com/g/golang-announce/c/V0aBFqaFs_E
[ms-v0.107.24]: https://github.com/AdguardTeam/AdGuardHome/milestone/60?closed=1



## [v0.107.23] - 2023-02-01

See also the [v0.107.23 GitHub milestone][ms-v0.107.23].

### Added

- DNS64 support ([#5117]).  The function may be enabled with new `use_dns64`
  property under `dns` object in the configuration along with `dns64_prefixes`,
  the set of exclusion prefixes to filter AAAA responses.  The Well-Known Prefix
  (`64:ff9b::/96`) is used if no custom prefixes are specified.

### Fixed

- Filtering rules with `*` as the hostname not working properly ([#5245]).
- Various dark theme bugs ([#5375]).

### Removed

- The “beta frontend” and the corresponding APIs.  They never quite worked
  properly, and the future new version of AdGuard Home API will probably be
  different.

  Correspondingly, the configuration parameter `beta_bind_port` has been removed
  as well.

[#5117]: https://github.com/AdguardTeam/AdGuardHome/issues/5117
[#5245]: https://github.com/AdguardTeam/AdGuardHome/issues/5245
[#5375]: https://github.com/AdguardTeam/AdGuardHome/issues/5375

[ms-v0.107.23]: https://github.com/AdguardTeam/AdGuardHome/milestone/59?closed=1



## [v0.107.22] - 2023-01-19

See also the [v0.107.22 GitHub milestone][ms-v0.107.22].

### Added

- Experimental Dark UI theme ([#613]).
- The new HTTP API `PUT /control/profile/update`, that updates current user
  language and UI theme.  The format of request body is described in
  `openapi/openapi.yaml`.

### Changed

- The HTTP API `GET /control/profile` now returns enhanced object with
  current user's name, language, and UI theme.  The format of response body is
  described in `openapi/openapi.yaml` and `openapi/CHANGELOG.md`.

### Fixed

- `AdGuardHome --update` freezing when another instance of AdGuard Home is
  running ([#4223], [#5191]).
- The `--update` flag performing an update even when there is no version change.
- Failing HTTPS redirection on saving the encryption settings ([#4898]).
- Zeroing rules counter of erroneously edited filtering rule lists ([#5290]).
- Filters updating strategy, which could sometimes lead to use of broken or
  incompletely downloaded lists ([#5258]).

[#613]:  https://github.com/AdguardTeam/AdGuardHome/issues/613
[#5191]: https://github.com/AdguardTeam/AdGuardHome/issues/5191
[#5290]: https://github.com/AdguardTeam/AdGuardHome/issues/5290
[#5258]: https://github.com/AdguardTeam/AdGuardHome/issues/5258

[ms-v0.107.22]: https://github.com/AdguardTeam/AdGuardHome/milestone/58?closed=1



## [v0.107.21] - 2022-12-15

See also the [v0.107.21 GitHub milestone][ms-v0.107.21].

### Changed

- The URLs of the default filters for new installations are synchronized to
  those introduced in v0.107.20 ([#5238]).

  **NOTE:** Some users may need to re-add the lists from the vetted filter lists
  to update the URLs to the new ones.  Custom filters added by users themselves
  do not require re-adding.

### Fixed

- Errors popping up during updates of settings, which could sometimes cause the
  server to stop responding ([#5251]).

[#5238]: https://github.com/AdguardTeam/AdGuardHome/issues/5238
[#5251]: https://github.com/AdguardTeam/AdGuardHome/issues/5251

[ms-v0.107.21]: https://github.com/AdguardTeam/AdGuardHome/milestone/57?closed=1



## [v0.107.20] - 2022-12-07

See also the [v0.107.20 GitHub milestone][ms-v0.107.20].

### Security

- Go version has been updated to prevent the possibility of exploiting the
  CVE-2022-41717 and CVE-2022-41720 Go vulnerabilities fixed in [Go
  1.18.9][go-1.18.9].

### Added

- The ability to clear the DNS cache ([#5190]).

### Changed

- DHCP server initialization errors are now logged at debug level if the server
  itself disabled ([#4944]).

### Fixed

- Wrong validation error messages on the DHCP configuration page ([#5208]).
- Slow upstream checks making the API unresponsive ([#5193]).
- The TLS initialization errors preventing AdGuard Home from starting ([#5189]).
  Instead, AdGuard Home disables encryption and shows an error message on the
  encryption settings page in the UI, which was the intended previous behavior.
- URLs of some vetted blocklists.

[#4944]: https://github.com/AdguardTeam/AdGuardHome/issues/4944
[#5189]: https://github.com/AdguardTeam/AdGuardHome/issues/5189
[#5190]: https://github.com/AdguardTeam/AdGuardHome/issues/5190
[#5193]: https://github.com/AdguardTeam/AdGuardHome/issues/5193
[#5208]: https://github.com/AdguardTeam/AdGuardHome/issues/5208

[go-1.18.9]:    https://groups.google.com/g/golang-announce/c/L_3rmdT0BMU
[ms-v0.107.20]: https://github.com/AdguardTeam/AdGuardHome/milestone/56?closed=1



## [v0.107.19] - 2022-11-23

See also the [v0.107.19 GitHub milestone][ms-v0.107.19].

### Added

- The ability to block popular Mastodon instances
  ([AdguardTeam/HostlistsRegistry#100]).
- The new `--update` command-line option, which allows updating AdGuard Home
  silently ([#4223]).

### Changed

- Minor UI changes.

[#4223]: https://github.com/AdguardTeam/AdGuardHome/issues/4223

[ms-v0.107.19]: https://github.com/AdguardTeam/AdGuardHome/milestone/55?closed=1

[AdguardTeam/HostlistsRegistry#100]: https://github.com/AdguardTeam/HostlistsRegistry/pull/100



## [v0.107.18] - 2022-11-08

See also the [v0.107.18 GitHub milestone][ms-v0.107.18].

### Fixed

- Crash on some systems when domains from system hosts files are processed
  ([#5089]).

[#5089]: https://github.com/AdguardTeam/AdGuardHome/issues/5089

[ms-v0.107.18]: https://github.com/AdguardTeam/AdGuardHome/milestone/54?closed=1



## [v0.107.17] - 2022-11-02

See also the [v0.107.17 GitHub milestone][ms-v0.107.17].

### Security

- Go version has been updated to prevent the possibility of exploiting the
  CVE-2022-41716 Go vulnerability fixed in [Go 1.18.8][go-1.18.8].

### Added

- The warning message when adding a certificate having no IP addresses
  ([#4898]).
- Several new blockable services ([#3972]).  Those will now be more in sync with
  the services that are already blockable in AdGuard DNS.
- A new HTTP API, `GET /control/blocked_services/all`, that lists all available
  blocked services and their data, such as SVG icons ([#3972]).
- The new optional `tls.override_tls_ciphers` property, which allows
  overriding TLS ciphers used by AdGuard Home ([#4925], [#4990]).
- The ability to serve DNS on link-local IPv6 addresses ([#2926]).
- The ability to put [ClientIDs][clientid] into DNS-over-HTTPS hostnames as
  opposed to URL paths ([#3418]).  Note that AdGuard Home checks the server name
  only if the URL does not contain a ClientID.

### Changed

- DNS-over-TLS resolvers aren't returned anymore when the configured TLS
  certificate contains no IP addresses ([#4927]).
- Responses with `SERVFAIL` code are now cached for at least 30 seconds.

### Deprecated

- The `GET /control/blocked_services/services` HTTP API; use the new
  `GET /control/blocked_services/all` API instead ([#3972]).

### Fixed

- ClientIDs not working when using DNS-over-HTTPS with HTTP/3.
- Editing the URL of an enabled rule list also includes validation of the filter
  contents preventing from saving a bad one ([#4916]).
- The default value of `dns.cache_size` accidentally set to 0 has now been
  reverted to 4 MiB ([#5010]).
- Responses for which the DNSSEC validation had explicitly been omitted aren't
  cached now ([#4942]).
- Web UI not switching to HTTP/3 ([#4986], [#4993]).

[#2926]: https://github.com/AdguardTeam/AdGuardHome/issues/2926
[#3418]: https://github.com/AdguardTeam/AdGuardHome/issues/3418
[#3972]: https://github.com/AdguardTeam/AdGuardHome/issues/3972
[#4898]: https://github.com/AdguardTeam/AdGuardHome/issues/4898
[#4916]: https://github.com/AdguardTeam/AdGuardHome/issues/4916
[#4925]: https://github.com/AdguardTeam/AdGuardHome/issues/4925
[#4942]: https://github.com/AdguardTeam/AdGuardHome/issues/4942
[#4986]: https://github.com/AdguardTeam/AdGuardHome/issues/4986
[#4990]: https://github.com/AdguardTeam/AdGuardHome/issues/4990
[#4993]: https://github.com/AdguardTeam/AdGuardHome/issues/4993
[#5010]: https://github.com/AdguardTeam/AdGuardHome/issues/5010

[clientid]:     https://github.com/AdguardTeam/AdGuardHome/wiki/Clients#clientid
[go-1.18.8]:    https://groups.google.com/g/golang-announce/c/mbHY1UY3BaM
[ms-v0.107.17]: https://github.com/AdguardTeam/AdGuardHome/milestone/53?closed=1



## [v0.107.16] - 2022-10-07

This is a security update.  There is no GitHub milestone, since no GitHub issues
were resolved.

### Security

- Go version has been updated to prevent the possibility of exploiting the
  CVE-2022-2879, CVE-2022-2880, and CVE-2022-41715 Go vulnerabilities fixed in
  [Go 1.18.7][go-1.18.7].

[go-1.18.7]: https://groups.google.com/g/golang-announce/c/xtuG5faxtaU



## [v0.107.15] - 2022-10-03

See also the [v0.107.15 GitHub milestone][ms-v0.107.15].

### Security

- As an additional CSRF protection measure, AdGuard Home now ensures that
  requests that change its state but have no body (such as `POST
  /control/stats_reset` requests) do not have a `Content-Type` header set on
  them ([#4970]).

### Added

#### Experimental HTTP/3 Support

See [#3955] and the related issues for more details.  These features are still
experimental and may break or change in the future.

- DNS-over-HTTP/3 DNS and web UI client request support.  This feature must be
  explicitly enabled by setting the new property `dns.serve_http3` in the
  configuration file to `true`.
- DNS-over-HTTP upstreams can now upgrade to HTTP/3 if the new configuration
  file property `dns.use_http3_upstreams` is set to `true`.
- Upstreams with forced DNS-over-HTTP/3 and no fallback to prior HTTP versions
  using the `h3://` scheme.

### Fixed

- User-specific blocked services not applying correctly ([#4945], [#4982],
  [#4983]).
- `only application/json is allowed` errors in various APIs ([#4970]).

[#3955]: https://github.com/AdguardTeam/AdGuardHome/issues/3955
[#4945]: https://github.com/AdguardTeam/AdGuardHome/issues/4945
[#4970]: https://github.com/AdguardTeam/AdGuardHome/issues/4970
[#4982]: https://github.com/AdguardTeam/AdGuardHome/issues/4982
[#4983]: https://github.com/AdguardTeam/AdGuardHome/issues/4983

[ms-v0.107.15]: https://github.com/AdguardTeam/AdGuardHome/milestone/51?closed=1



## [v0.107.14] - 2022-09-29

See also the [v0.107.14 GitHub milestone][ms-v0.107.14].

### Security

A Cross-Site Request Forgery (CSRF) vulnerability has been discovered.  We thank
Daniel Elkabes from Mend.io for reporting this vulnerability to us.  This is
[CVE-2022-32175].

#### `SameSite` Policy

The `SameSite` policy on the AdGuard Home session cookies is now set to `Lax`.
Which means that the only cross-site HTTP request for which the browser is
allowed to send the session cookie is navigating to the AdGuard Home domain.

**Users are strongly advised to log out, clear browser cache, and log in again
after updating.**

#### Removal Of Plain-Text APIs (BREAKING API CHANGE)

We have implemented several measures to prevent such vulnerabilities in the
future, but some of these measures break backwards compatibility for the sake of
better protection.

The following APIs, which previously accepted or returned `text/plain` data,
now accept or return data as JSON.  All new formats for the request and response
bodies are documented in `openapi/openapi.yaml` and `openapi/CHANGELOG.md`.

- `GET  /control/i18n/current_language`;
- `POST /control/dhcp/find_active_dhcp`;
- `POST /control/filtering/set_rules`;
- `POST /control/i18n/change_language`.

#### Stricter Content-Type Checks (BREAKING API CHANGE)

All JSON APIs that expect a body now check if the request actually has
`Content-Type` set to `application/json`.

#### Other Security Changes

- Weaker cipher suites that use the CBC (cipher block chaining) mode of
  operation have been disabled ([#2993]).

### Added

- Support for plain (unencrypted) HTTP/2 ([#4930]).  This is useful for AdGuard
  Home installations behind a reverse proxy.

### Fixed

- Incorrect path template in DDR responses ([#4927]).

[#2993]: https://github.com/AdguardTeam/AdGuardHome/issues/2993
[#4927]: https://github.com/AdguardTeam/AdGuardHome/issues/4927
[#4930]: https://github.com/AdguardTeam/AdGuardHome/issues/4930

[CVE-2022-32175]: https://www.cvedetails.com/cve/CVE-2022-32175
[ms-v0.107.14]:   https://github.com/AdguardTeam/AdGuardHome/milestone/50?closed=1



## [v0.107.13] - 2022-09-14

See also the [v0.107.13 GitHub milestone][ms-v0.107.13].

### Added

- The new optional `dns.ipset_file` property, which can be set in the
  configuration file.  It allows loading the `ipset` list from a file, just like
  `dns.upstream_dns_file` does for upstream servers ([#4686]).

### Changed

- The minimum DHCP message size is reassigned back to BOOTP's constraint of 300
  bytes ([#4904]).

### Fixed

- Panic when adding a static lease within the disabled DHCP server ([#4722]).

[#4686]: https://github.com/AdguardTeam/AdGuardHome/issues/4686
[#4722]: https://github.com/AdguardTeam/AdGuardHome/issues/4722
[#4904]: https://github.com/AdguardTeam/AdGuardHome/issues/4904

[ms-v0.107.13]: https://github.com/AdguardTeam/AdGuardHome/milestone/49?closed=1



## [v0.107.12] - 2022-09-07

See also the [v0.107.12 GitHub milestone][ms-v0.107.12].

### Security

- Go version has been updated to prevent the possibility of exploiting the
  CVE-2022-27664 and CVE-2022-32190 Go vulnerabilities fixed in
  [Go 1.18.6][go-1.18.6].

### Added

- New `bool`, `dur`, `u8`, and `u16` DHCP options to provide more convenience on
  options control by setting values in a human-readable format ([#4705]).  See
  also a [Wiki page][wiki-dhcp-opts].
- New `del` DHCP option which removes the corresponding option from server's
  response ([#4337]).  See also a [Wiki page][wiki-dhcp-opts].

  **NOTE:** This modifier affects all the parameters in the response and not
  only the requested ones.
- A new HTTP API, `GET /control/blocked_services/services`, that lists all
  available blocked services ([#4535]).

### Changed

- The DHCP options handling is now closer to the [RFC 2131][rfc-2131] ([#4705]).
- When the DHCP server is enabled, queries for domain names under
  `dhcp.local_domain_name` not pointing to real DHCP client hostnames are now
  processed by filters ([#4865]).
- The `DHCPREQUEST` handling is now closer to the [RFC 2131][rfc-2131]
  ([#4863]).
- The internal DNS client, used to resolve hostnames of external clients and
  also during automatic updates, now respects the upstream mode settings for the
  main DNS client ([#4403]).

### Deprecated

- Ports 784 and 8853 for DNS-over-QUIC in Docker images.  Users who still serve
  DoQ on these ports are encouraged to move to the standard port 853.  These
  ports will be removed from the `EXPOSE` section of our `Dockerfile` in a
  future release.
- Go 1.18 support.  Future versions will require at least Go 1.19 to build.

### Fixed

- The length of the DHCP server's response is now at least 576 bytes as per
  [RFC 2131][rfc-2131] recommendation ([#4337]).
- Dynamic leases created with empty hostnames ([#4745]).
- Unnecessary logging of non-critical statistics errors ([#4850]).

[#4337]: https://github.com/AdguardTeam/AdGuardHome/issues/4337
[#4403]: https://github.com/AdguardTeam/AdGuardHome/issues/4403
[#4535]: https://github.com/AdguardTeam/AdGuardHome/issues/4535
[#4705]: https://github.com/AdguardTeam/AdGuardHome/issues/4705
[#4745]: https://github.com/AdguardTeam/AdGuardHome/issues/4745
[#4850]: https://github.com/AdguardTeam/AdGuardHome/issues/4850
[#4863]: https://github.com/AdguardTeam/AdGuardHome/issues/4863
[#4865]: https://github.com/AdguardTeam/AdGuardHome/issues/4865

[go-1.18.6]:      https://groups.google.com/g/golang-announce/c/x49AQzIVX-s
[ms-v0.107.12]:   https://github.com/AdguardTeam/AdGuardHome/milestone/48?closed=1
[rfc-2131]:       https://datatracker.ietf.org/doc/html/rfc2131
[wiki-dhcp-opts]: https://github.com/adguardTeam/adGuardHome/wiki/DHCP#config-4



## [v0.107.11] - 2022-08-19

See also the [v0.107.11 GitHub milestone][ms-v0.107.11].

### Added

- Bilibili service blocking ([#4795]).

### Changed

- DNS-over-QUIC connections now use keepalive.

### Fixed

- Migrations from releases older than v0.107.7 failing ([#4846]).

[#4795]: https://github.com/AdguardTeam/AdGuardHome/issues/4795
[#4846]: https://github.com/AdguardTeam/AdGuardHome/issues/4846

[ms-v0.107.11]: https://github.com/AdguardTeam/AdGuardHome/milestone/47?closed=1



## [v0.107.10] - 2022-08-17

See also the [v0.107.10 GitHub milestone][ms-v0.107.10].

### Added

- Arabic localization.
- Support for Discovery of Designated Resolvers (DDR) according to the [RFC
  draft][ddr-draft] ([#4463]).

### Changed

- Our snap package now uses the `core22` image as its base ([#4843]).

### Fixed

- DHCP not working on most OSes ([#4836]).
- `invalid argument` errors during update checks on older Linux kernels
  ([#4670]).
- Data races and concurrent map access in statistics module ([#4358], [#4342]).

[#4342]: https://github.com/AdguardTeam/AdGuardHome/issues/4342
[#4358]: https://github.com/AdguardTeam/AdGuardHome/issues/4358
[#4670]: https://github.com/AdguardTeam/AdGuardHome/issues/4670
[#4843]: https://github.com/AdguardTeam/AdGuardHome/issues/4843

[ddr-draft]:    https://datatracker.ietf.org/doc/html/draft-ietf-add-ddr-08
[ms-v0.107.10]: https://github.com/AdguardTeam/AdGuardHome/milestone/46?closed=1



## [v0.107.9] - 2022-08-03

See also the [v0.107.9 GitHub milestone][ms-v0.107.9].

### Security

- Go version has been updated to prevent the possibility of exploiting the
  CVE-2022-32189 Go vulnerability fixed in [Go 1.18.5][go-1.18.5].  Go 1.17
  support has also been removed, as it has reached end of life and will not
  receive security updates.

### Added

- Domain-specific upstream servers test.  If such test fails, a warning message
  is shown ([#4517]).
- `windows/arm64` support ([#3057]).

### Changed

- UI and update links have been changed to make them more resistant to DNS
  blocking.

### Fixed

- DHCP not working on most OSes ([#4836]).
- Several UI issues ([#4775], [#4776], [#4782]).

### Removed

- Go 1.17 support, as it has reached end of life.

[#3057]: https://github.com/AdguardTeam/AdGuardHome/issues/3057
[#4517]: https://github.com/AdguardTeam/AdGuardHome/issues/4517
[#4775]: https://github.com/AdguardTeam/AdGuardHome/issues/4775
[#4776]: https://github.com/AdguardTeam/AdGuardHome/issues/4776
[#4782]: https://github.com/AdguardTeam/AdGuardHome/issues/4782
[#4836]: https://github.com/AdguardTeam/AdGuardHome/issues/4836

[go-1.18.5]:   https://groups.google.com/g/golang-announce/c/YqYYG87xB10
[ms-v0.107.9]: https://github.com/AdguardTeam/AdGuardHome/milestone/45?closed=1



## [v0.107.8] - 2022-07-13

See also the [v0.107.8 GitHub milestone][ms-v0.107.8].

### Security

- Go version has been updated to prevent the possibility of exploiting the
  CVE-2022-1705, CVE-2022-32148, CVE-2022-30631, and other Go vulnerabilities
  fixed in [Go 1.17.12][go-1.17.12].

  <!--
      TODO(a.garipov): Use the above format in all similar announcements below.
  -->

### Fixed

- DHCP lease validation incorrectly letting users assign the IP address of the
  gateway as the address of the lease ([#4698]).
- Updater no longer expects a hardcoded name for  `AdGuardHome` executable
  ([#4219]).
- Inconsistent names of runtime clients from hosts files ([#4683]).
- PTR requests for addresses leased by DHCP will now be resolved into hostnames
  under `dhcp.local_domain_name` ([#4699]).
- Broken service installation on OpenWrt ([#4677]).

[#4219]: https://github.com/AdguardTeam/AdGuardHome/issues/4219
[#4677]: https://github.com/AdguardTeam/AdGuardHome/issues/4677
[#4683]: https://github.com/AdguardTeam/AdGuardHome/issues/4683
[#4698]: https://github.com/AdguardTeam/AdGuardHome/issues/4698
[#4699]: https://github.com/AdguardTeam/AdGuardHome/issues/4699

[go-1.17.12]:  https://groups.google.com/g/golang-announce/c/nqrv9fbR0zE
[ms-v0.107.8]: https://github.com/AdguardTeam/AdGuardHome/milestone/44?closed=1



## [v0.107.7] - 2022-06-06

See also the [v0.107.7 GitHub milestone][ms-v0.107.7].

### Security

- Go version has been updated to prevent the possibility of exploiting the
  [CVE-2022-29526], [CVE-2022-30634], [CVE-2022-30629], [CVE-2022-30580], and
  [CVE-2022-29804] Go vulnerabilities.
- Enforced password strength policy ([#3503]).

### Added

- Support for the final DNS-over-QUIC standard, [RFC 9250][rfc-9250] ([#4592]).
- Support upstreams for subdomains of a domain only ([#4503]).
- The ability to control each source of runtime clients separately via
  `clients.runtime_sources` configuration object ([#3020]).
- The ability to customize the set of networks that are considered private
  through the new `dns.private_networks` property in the configuration file
  ([#3142]).
- EDNS Client-Subnet information in the request details section of a query log
  record ([#3978]).
- Support for hostnames for plain UDP upstream servers using the `udp://` scheme
  ([#4166]).
- Logs are now collected by default on FreeBSD and OpenBSD when AdGuard Home is
  installed as a service ([#4213]).

### Changed

- On OpenBSD, the daemon script now uses the recommended `/bin/ksh` shell
  instead of the `/bin/sh` one ([#4533]).  To apply this change, backup your
  data and run `AdGuardHome -s uninstall && AdGuardHome -s install`.
- The default DNS-over-QUIC port number is now `853` instead of `754` in
  accordance with [RFC 9250][rfc-9250] ([#4276]).
- Reverse DNS now has a greater priority as the source of runtime clients'
  information than ARP neighborhood.
- Improved detection of runtime clients through more resilient ARP processing
  ([#3597]).
- The TTL of responses served from the optimistic cache is now lowered to 10
  seconds.
- Domain-specific private reverse DNS upstream servers are now validated to
  allow only `*.in-addr.arpa` and `*.ip6.arpa` domains pointing to
  locally-served networks ([#3381]).

  **NOTE:**  If you already have invalid entries in your configuration, consider
  removing them manually, since they essentially had no effect.
- Response filtering is now performed using the record types of the answer
  section of messages as opposed to the type of the question ([#4238]).
- Instead of adding the build time information, the build scripts now use the
  standardized environment variable [`SOURCE_DATE_EPOCH`][repr] to add the date
  of the commit from which the binary was built ([#4221]).  This should simplify
  reproducible builds for package maintainers and those who compile their own
  AdGuard Home.
- The property `local_domain_name` is now in the `dhcp` object in the
  configuration file to avoid confusion ([#3367]).
- The `dns.bogus_nxdomain` property in the configuration file now supports CIDR
  notation alongside IP addresses ([#1730]).

#### Configuration changes

In this release, the schema version has changed from 12 to 14.

- Object `clients`, which in schema versions 13 and earlier was an array of
  actual persistent clients, is now consist of `persistent` and
  `runtime_sources` properties:

  ```yaml
  # BEFORE:
  'clients':
  - name: client-name
    # …

  # AFTER:
  'clients':
    'persistent':
      - name: client-name
        # …
    'runtime_sources':
      whois: true
      arp: true
      rdns: true
      dhcp: true
      hosts: true
  ```

  The value for `clients.runtime_sources.rdns` property is taken from
  `dns.resolve_clients` property.  To rollback this change, remove the
  `runtime_sources` property, move the contents of `persistent` into the
  `clients` itself, the value of `clients.runtime_sources.rdns` into the
  `dns.resolve_clients`, and change the `schema_version` back to `13`.
- Property `local_domain_name`, which in schema versions 12 and earlier used to
  be a part of the `dns` object, is now a part of the `dhcp` object:

  ```yaml
  # BEFORE:
  'dns':
    # …
    'local_domain_name': 'lan'

  # AFTER:
  'dhcp':
    # …
    'local_domain_name': 'lan'
  ```

  To rollback this change, move the property back into the `dns` object and
  change the `schema_version` back to `12`.

### Deprecated

- The `--no-etc-hosts` option.  Its functionality is now controlled by
  `clients.runtime_sources.hosts` configuration property.  v0.109.0 will remove
  the flag completely.

### Fixed

- Query log occasionally going into an infinite loop ([#4591]).
- Service startup on boot on systems using SysV-init ([#4480]).
- Detection of the stopped service status on macOS and Linux ([#4273]).
- Case-sensitive ClientID ([#4542]).
- Slow version update queries making other HTTP APIs unresponsive ([#4499]).
- ARP tables refreshing process causing excessive PTR requests ([#3157]).

[#1730]: https://github.com/AdguardTeam/AdGuardHome/issues/1730
[#3020]: https://github.com/AdguardTeam/AdGuardHome/issues/3020
[#3142]: https://github.com/AdguardTeam/AdGuardHome/issues/3142
[#3157]: https://github.com/AdguardTeam/AdGuardHome/issues/3157
[#3367]: https://github.com/AdguardTeam/AdGuardHome/issues/3367
[#3381]: https://github.com/AdguardTeam/AdGuardHome/issues/3381
[#3503]: https://github.com/AdguardTeam/AdGuardHome/issues/3503
[#3597]: https://github.com/AdguardTeam/AdGuardHome/issues/3597
[#3978]: https://github.com/AdguardTeam/AdGuardHome/issues/3978
[#4166]: https://github.com/AdguardTeam/AdGuardHome/issues/4166
[#4213]: https://github.com/AdguardTeam/AdGuardHome/issues/4213
[#4221]: https://github.com/AdguardTeam/AdGuardHome/issues/4221
[#4238]: https://github.com/AdguardTeam/AdGuardHome/issues/4238
[#4273]: https://github.com/AdguardTeam/AdGuardHome/issues/4273
[#4276]: https://github.com/AdguardTeam/AdGuardHome/issues/4276
[#4480]: https://github.com/AdguardTeam/AdGuardHome/issues/4480
[#4499]: https://github.com/AdguardTeam/AdGuardHome/issues/4499
[#4503]: https://github.com/AdguardTeam/AdGuardHome/issues/4503
[#4533]: https://github.com/AdguardTeam/AdGuardHome/issues/4533
[#4542]: https://github.com/AdguardTeam/AdGuardHome/issues/4542
[#4591]: https://github.com/AdguardTeam/AdGuardHome/issues/4591
[#4592]: https://github.com/AdguardTeam/AdGuardHome/issues/4592

[CVE-2022-29526]: https://www.cvedetails.com/cve/CVE-2022-29526
[CVE-2022-29804]: https://www.cvedetails.com/cve/CVE-2022-29804
[CVE-2022-30580]: https://www.cvedetails.com/cve/CVE-2022-30580
[CVE-2022-30629]: https://www.cvedetails.com/cve/CVE-2022-30629
[CVE-2022-30634]: https://www.cvedetails.com/cve/CVE-2022-30634
[ms-v0.107.7]:    https://github.com/AdguardTeam/AdGuardHome/milestone/43?closed=1
[rfc-9250]:       https://datatracker.ietf.org/doc/html/rfc9250



## [v0.107.6] - 2022-04-13

See also the [v0.107.6 GitHub milestone][ms-v0.107.6].

### Security

- `User-Agent` HTTP header removed from outgoing DNS-over-HTTPS requests.
- Go version has been updated to prevent the possibility of exploiting the
  [CVE-2022-24675], [CVE-2022-27536], and [CVE-2022-28327] Go vulnerabilities.

### Added

- Support for SVCB/HTTPS parameter `dohpath` in filtering rules with
  the `dnsrewrite` modifier according to the [RFC draft][dns-draft-02]
  ([#4463]).

### Changed

- Filtering rules with the `dnsrewrite` modifier that create SVCB or HTTPS
  responses should use `ech` instead of `echconfig` to conform with the [latest
  drafts][svcb-draft-08].

### Deprecated

- SVCB/HTTPS parameter name `echconfig` in filtering rules with the `dnsrewrite`
  modifier.  Use `ech` instead.  v0.109.0 will remove support for the outdated
  name `echconfig`.
- Obsolete `--no-mem-optimization` option ([#4437]).  v0.109.0 will remove the
  flag completely.

### Fixed

- I/O timeout errors when checking for the presence of another DHCP server.
- Network interfaces being incorrectly labeled as down during installation.
- Rules for blocking the QQ service ([#3717]).

### Removed

- Go 1.16 support, since that branch of the Go compiler has reached end of life
  and doesn't receive security updates anymore.

[#3717]: https://github.com/AdguardTeam/AdGuardHome/issues/3717
[#4437]: https://github.com/AdguardTeam/AdGuardHome/issues/4437
[#4463]: https://github.com/AdguardTeam/AdGuardHome/issues/4463

[CVE-2022-24675]: https://www.cvedetails.com/cve/CVE-2022-24675
[CVE-2022-27536]: https://www.cvedetails.com/cve/CVE-2022-27536
[CVE-2022-28327]: https://www.cvedetails.com/cve/CVE-2022-28327
[dns-draft-02]:   https://datatracker.ietf.org/doc/html/draft-ietf-add-svcb-dns-02#section-5.1
[ms-v0.107.6]:    https://github.com/AdguardTeam/AdGuardHome/milestone/42?closed=1
[repr]:           https://reproducible-builds.org/docs/source-date-epoch/
[svcb-draft-08]:  https://www.ietf.org/archive/id/draft-ietf-dnsop-svcb-https-08.html



## [v0.107.5] - 2022-03-04

This is a security update.  There is no GitHub milestone, since no GitHub issues
were resolved.

### Security

- Go version has been updated to prevent the possibility of exploiting the
  [CVE-2022-24921] Go vulnerability.

[CVE-2022-24921]: https://www.cvedetails.com/cve/CVE-2022-24921



## [v0.107.4] - 2022-03-01

See also the [v0.107.4 GitHub milestone][ms-v0.107.4].

### Security

- Go version has been updated to prevent the possibility of exploiting the
  [CVE-2022-23806], [CVE-2022-23772], and [CVE-2022-23773] Go vulnerabilities.

### Fixed

- Optimistic cache now responds with expired items even if those can't be
  resolved again ([#4254]).
- Unnecessarily complex hosts-related logic leading to infinite recursion in
  some cases ([#4216]).

[#4216]: https://github.com/AdguardTeam/AdGuardHome/issues/4216
[#4254]: https://github.com/AdguardTeam/AdGuardHome/issues/4254

[CVE-2022-23772]: https://www.cvedetails.com/cve/CVE-2022-23772
[CVE-2022-23773]: https://www.cvedetails.com/cve/CVE-2022-23773
[CVE-2022-23806]: https://www.cvedetails.com/cve/CVE-2022-23806
[ms-v0.107.4]:    https://github.com/AdguardTeam/AdGuardHome/milestone/41?closed=1



## [v0.107.3] - 2022-01-25

See also the [v0.107.3 GitHub milestone][ms-v0.107.3].

### Added

- Support for a `dnsrewrite` modifier with an empty `NOERROR` response
  ([#4133]).

### Fixed

- Wrong set of ports checked for duplicates during the initial setup ([#4095]).
- Incorrectly invalidated service domains ([#4120]).
- Poor testing of domain-specific upstream servers ([#4074]).
- Omitted aliases of hosts specified by another line within the OS's hosts file
  ([#4079]).

[#4074]: https://github.com/AdguardTeam/AdGuardHome/issues/4074
[#4079]: https://github.com/AdguardTeam/AdGuardHome/issues/4079
[#4095]: https://github.com/AdguardTeam/AdGuardHome/issues/4095
[#4120]: https://github.com/AdguardTeam/AdGuardHome/issues/4120
[#4133]: https://github.com/AdguardTeam/AdGuardHome/issues/4133

[ms-v0.107.3]: https://github.com/AdguardTeam/AdGuardHome/milestone/40?closed=1



## [v0.107.2] - 2021-12-29

See also the [v0.107.2 GitHub milestone][ms-v0.107.2].

### Fixed

- Infinite loops when TCP connections time out ([#4042]).

[#4042]: https://github.com/AdguardTeam/AdGuardHome/issues/4042

[ms-v0.107.2]: https://github.com/AdguardTeam/AdGuardHome/milestone/38?closed=1



## [v0.107.1] - 2021-12-29

See also the [v0.107.1 GitHub milestone][ms-v0.107.1].

### Changed

- The validation error message for duplicated allow- and blocklists in DNS
  settings now shows the duplicated elements ([#3975]).

### Fixed

- `ipset` initialization bugs ([#4027]).
- Legacy DNS rewrites from a wildcard pattern to a subdomain ([#4016]).
- Service not being stopped before running the `uninstall` service action
  ([#3868]).
- Broken `reload` service action on FreeBSD.
- Legacy DNS rewrites responding from upstream when a request other than `A` or
  `AAAA` is received ([#4008]).
- Panic on port availability check during installation ([#3987]).
- Incorrect application of rules from the OS's hosts files ([#3998]).

[#3868]: https://github.com/AdguardTeam/AdGuardHome/issues/3868
[#3975]: https://github.com/AdguardTeam/AdGuardHome/issues/3975
[#3987]: https://github.com/AdguardTeam/AdGuardHome/issues/3987
[#3998]: https://github.com/AdguardTeam/AdGuardHome/issues/3998
[#4008]: https://github.com/AdguardTeam/AdGuardHome/issues/4008
[#4016]: https://github.com/AdguardTeam/AdGuardHome/issues/4016
[#4027]: https://github.com/AdguardTeam/AdGuardHome/issues/4027

[ms-v0.107.1]: https://github.com/AdguardTeam/AdGuardHome/milestone/37?closed=1



## [v0.107.0] - 2021-12-21

See also the [v0.107.0 GitHub milestone][ms-v0.107.0].

### Added

- Upstream server information for responses from cache ([#3772]).  Note that old
  log entries concerning cached responses won't include that information.
- Finnish and Ukrainian localizations.
- Setting the timeout for IP address pinging in the "Fastest IP address" mode
  through the new `fastest_timeout` property in the configuration file ([#1992]).
- Static IP address detection on FreeBSD ([#3289]).
- Optimistic cache ([#2145]).
- New possible value of `6h` for `querylog_interval` property ([#2504]).
- Blocking access using ClientIDs ([#2624], [#3162]).
- `source` directives support in `/etc/network/interfaces` on Linux ([#3257]).
- [RFC 9000][rfc-9000] support in QUIC.
- Completely disabling statistics by setting the statistics interval to zero
  ([#2141]).
- The ability to completely purge DHCP leases ([#1691]).
- Settable timeouts for querying the upstream servers ([#2280]).
- Configuration file properties to change group and user ID on startup on Unix
  ([#2763]).
- Experimental OpenBSD support for AMD64 and 64-bit ARM CPUs ([#2439], [#3225],
  [#3226]).
- Support for custom port in DNS-over-HTTPS profiles for Apple's devices
  ([#3172]).
- `darwin/arm64` support ([#2443]).
- `freebsd/arm64` support ([#2441]).
- Output of the default addresses of the upstreams used for resolving PTRs for
  private addresses ([#3136]).
- Detection and handling of recurrent PTR requests for locally-served addresses
  ([#3185]).
- The ability to completely disable reverse DNS resolving of IPs from
  locally-served networks ([#3184]).
- New flag `--local-frontend` to serve dynamically changeable frontend files
  from disk as opposed to the ones that were compiled into the binary.

### Changed

- Port bindings are now checked for uniqueness ([#3835]).
- The DNSSEC check now simply checks against the AD flag in the response
  ([#3904]).
- Client objects in the configuration file are now sorted ([#3933]).
- Responses from cache are now labeled ([#3772]).
- Better error message for ED25519 private keys, which are not widely supported
  ([#3737]).
- Cache now follows RFC more closely for negative answers ([#3707]).
- `dnsrewrite` rules and other DNS rewrites will now be applied even when the
  protection is disabled ([#1558]).
- DHCP gateway address, subnet mask, IP address range, and leases validations
  ([#3529]).
- The `systemd` service script will now create the `/var/log` directory when it
  doesn't exist ([#3579]).
- Items in allowed clients, disallowed clients, and blocked hosts lists are now
  required to be unique ([#3419]).
- The TLS private key previously saved as a string isn't shown in API responses
  anymore ([#1898]).
- Better OpenWrt detection ([#3435]).
- DNS-over-HTTPS queries that come from HTTP proxies in the `trusted_proxies`
  list now use the real IP address of the client instead of the address of the
  proxy ([#2799]).
- Clients who are blocked by access settings now receive a `REFUSED` response
  when a protocol other than DNS-over-UDP and DNSCrypt is used.
- `dns.querylog_interval` property is now formatted in hours.
- Query log search now supports internationalized domains ([#3012]).
- Internationalized domains are now shown decoded in the query log with the
  original encoded version shown in request details ([#3013]).
- When `/etc/hosts`-type rules have several IPs for one host, all IPs are now
  returned instead of only the first one ([#1381]).
- Property `rlimit_nofile` is now in the `os` object of the configuration
  file, together with the new `group` and `user` properties ([#2763]).
- Permissions on filter files are now `0o644` instead of `0o600` ([#3198]).

#### Configuration changes

In this release, the schema version has changed from 10 to 12.

- Property `dns.querylog_interval`, which in schema versions 11 and earlier used
  to be an integer number of days, is now a string with a human-readable
  duration:

  ```yaml
  # BEFORE:
  'dns':
    # …
    'querylog_interval': 90

  # AFTER:
  'dns':
    # …
    'querylog_interval': '2160h'
  ```

  To rollback this change, convert the property back into days and change the
  `schema_version` back to `11`.
- Property `rlimit_nofile`, which in schema versions 10 and earlier used to be
  on the top level, is now moved to the new `os` object:

  ```yaml
  # BEFORE:
  'rlimit_nofile': 42

  # AFTER:
  'os':
    'group': ''
    'rlimit_nofile': 42
    'user': ''
  ```

  To rollback this change, move the property on the top level and change the
  `schema_version` back to `10`.

### Deprecated

- Go 1.16 support.  v0.108.0 will require at least Go 1.17 to build.

### Fixed

- EDNS0 TCP keepalive option handling ([#3778]).
- Rules with the `denyallow` modifier applying to IP addresses when they
  shouldn't ([#3175]).
- The length of the EDNS0 client subnet option appearing too long for some
  upstream servers ([#3887]).
- Invalid redirection to the HTTPS web interface after saving enabled encryption
  settings ([#3558]).
- Incomplete propagation of the client's IP anonymization setting to the
  statistics ([#3890]).
- Incorrect results with the `dnsrewrite` modifier for entries from the
  operating system's hosts file ([#3815]).
- Matching against rules with `|` at the end of the domain name ([#3371]).
- Incorrect assignment of explicitly configured DHCP options ([#3744]).
- Occasional panic during shutdown ([#3655]).
- Addition of IPs into only one as opposed to all matching ipsets on Linux
  ([#3638]).
- Removal of temporary filter files ([#3567]).
- Panic when an upstream server responds with an empty question section
  ([#3551]).
- 9GAG blocking ([#3564]).
- DHCP now follows RFCs more closely when it comes to response sending and
  option selection ([#3443], [#3538]).
- Occasional panics when reading old statistics databases ([#3506]).
- `reload` service action on macOS and FreeBSD ([#3457]).
- Inaccurate using of service actions in the installation script ([#3450]).
- ClientID checking ([#3437]).
- Discovering other DHCP servers on `darwin` and `freebsd` ([#3417]).
- Switching listening address to unspecified one when bound to a single
  specified IPv4 address on Darwin (macOS) ([#2807]).
- Incomplete HTTP response for static IP address.
- DNSCrypt queries weren't appearing in query log ([#3372]).
- Wrong IP address for proxied DNS-over-HTTPS queries ([#2799]).
- Domain name letter case mismatches in DNS rewrites ([#3351]).
- Conflicts between IPv4 and IPv6 DNS rewrites ([#3343]).
- Letter case mismatches in `CNAME` filtering ([#3335]).
- Occasional breakages on network errors with DNS-over-HTTP upstreams ([#3217]).
- Errors when setting static IP on Linux ([#3257]).
- Treatment of domain names and FQDNs in custom rules with the `dnsrewrite`
  modifier that use the `PTR` type ([#3256]).
- Redundant hostname generating while loading static leases with empty hostname
  ([#3166]).
- Domain name case in responses ([#3194]).
- Custom upstreams selection for clients with ClientIDs in DNS-over-TLS and
  DNS-over-HTTP ([#3186]).
- Incorrect client-based filtering applying logic ([#2875]).

### Removed

- Go 1.15 support.

[#1381]: https://github.com/AdguardTeam/AdGuardHome/issues/1381
[#1558]: https://github.com/AdguardTeam/AdGuardHome/issues/1558
[#1691]: https://github.com/AdguardTeam/AdGuardHome/issues/1691
[#1898]: https://github.com/AdguardTeam/AdGuardHome/issues/1898
[#1992]: https://github.com/AdguardTeam/AdGuardHome/issues/1992
[#2141]: https://github.com/AdguardTeam/AdGuardHome/issues/2141
[#2145]: https://github.com/AdguardTeam/AdGuardHome/issues/2145
[#2280]: https://github.com/AdguardTeam/AdGuardHome/issues/2280
[#2439]: https://github.com/AdguardTeam/AdGuardHome/issues/2439
[#2441]: https://github.com/AdguardTeam/AdGuardHome/issues/2441
[#2443]: https://github.com/AdguardTeam/AdGuardHome/issues/2443
[#2504]: https://github.com/AdguardTeam/AdGuardHome/issues/2504
[#2624]: https://github.com/AdguardTeam/AdGuardHome/issues/2624
[#2763]: https://github.com/AdguardTeam/AdGuardHome/issues/2763
[#2799]: https://github.com/AdguardTeam/AdGuardHome/issues/2799
[#2807]: https://github.com/AdguardTeam/AdGuardHome/issues/2807
[#3012]: https://github.com/AdguardTeam/AdGuardHome/issues/3012
[#3013]: https://github.com/AdguardTeam/AdGuardHome/issues/3013
[#3136]: https://github.com/AdguardTeam/AdGuardHome/issues/3136
[#3162]: https://github.com/AdguardTeam/AdGuardHome/issues/3162
[#3166]: https://github.com/AdguardTeam/AdGuardHome/issues/3166
[#3172]: https://github.com/AdguardTeam/AdGuardHome/issues/3172
[#3175]: https://github.com/AdguardTeam/AdGuardHome/issues/3175
[#3184]: https://github.com/AdguardTeam/AdGuardHome/issues/3184
[#3185]: https://github.com/AdguardTeam/AdGuardHome/issues/3185
[#3186]: https://github.com/AdguardTeam/AdGuardHome/issues/3186
[#3194]: https://github.com/AdguardTeam/AdGuardHome/issues/3194
[#3198]: https://github.com/AdguardTeam/AdGuardHome/issues/3198
[#3217]: https://github.com/AdguardTeam/AdGuardHome/issues/3217
[#3225]: https://github.com/AdguardTeam/AdGuardHome/issues/3225
[#3226]: https://github.com/AdguardTeam/AdGuardHome/issues/3226
[#3256]: https://github.com/AdguardTeam/AdGuardHome/issues/3256
[#3257]: https://github.com/AdguardTeam/AdGuardHome/issues/3257
[#3289]: https://github.com/AdguardTeam/AdGuardHome/issues/3289
[#3335]: https://github.com/AdguardTeam/AdGuardHome/issues/3335
[#3343]: https://github.com/AdguardTeam/AdGuardHome/issues/3343
[#3351]: https://github.com/AdguardTeam/AdGuardHome/issues/3351
[#3371]: https://github.com/AdguardTeam/AdGuardHome/issues/3371
[#3372]: https://github.com/AdguardTeam/AdGuardHome/issues/3372
[#3417]: https://github.com/AdguardTeam/AdGuardHome/issues/3417
[#3419]: https://github.com/AdguardTeam/AdGuardHome/issues/3419
[#3435]: https://github.com/AdguardTeam/AdGuardHome/issues/3435
[#3437]: https://github.com/AdguardTeam/AdGuardHome/issues/3437
[#3443]: https://github.com/AdguardTeam/AdGuardHome/issues/3443
[#3450]: https://github.com/AdguardTeam/AdGuardHome/issues/3450
[#3457]: https://github.com/AdguardTeam/AdGuardHome/issues/3457
[#3506]: https://github.com/AdguardTeam/AdGuardHome/issues/3506
[#3529]: https://github.com/AdguardTeam/AdGuardHome/issues/3529
[#3538]: https://github.com/AdguardTeam/AdGuardHome/issues/3538
[#3551]: https://github.com/AdguardTeam/AdGuardHome/issues/3551
[#3558]: https://github.com/AdguardTeam/AdGuardHome/issues/3558
[#3564]: https://github.com/AdguardTeam/AdGuardHome/issues/3564
[#3567]: https://github.com/AdguardTeam/AdGuardHome/issues/3567
[#3579]: https://github.com/AdguardTeam/AdGuardHome/issues/3579
[#3638]: https://github.com/AdguardTeam/AdGuardHome/issues/3638
[#3655]: https://github.com/AdguardTeam/AdGuardHome/issues/3655
[#3707]: https://github.com/AdguardTeam/AdGuardHome/issues/3707
[#3737]: https://github.com/AdguardTeam/AdGuardHome/issues/3737
[#3744]: https://github.com/AdguardTeam/AdGuardHome/issues/3744
[#3772]: https://github.com/AdguardTeam/AdGuardHome/issues/3772
[#3778]: https://github.com/AdguardTeam/AdGuardHome/issues/3778
[#3815]: https://github.com/AdguardTeam/AdGuardHome/issues/3815
[#3835]: https://github.com/AdguardTeam/AdGuardHome/issues/3835
[#3887]: https://github.com/AdguardTeam/AdGuardHome/issues/3887
[#3890]: https://github.com/AdguardTeam/AdGuardHome/issues/3890
[#3904]: https://github.com/AdguardTeam/AdGuardHome/issues/3904
[#3933]: https://github.com/AdguardTeam/AdGuardHome/pull/3933

[ms-v0.107.0]: https://github.com/AdguardTeam/AdGuardHome/milestone/23?closed=1
[rfc-9000]:    https://datatracker.ietf.org/doc/html/rfc9000



## [v0.106.3] - 2021-05-19

See also the [v0.106.3 GitHub milestone][ms-v0.106.3].

### Added

- Support for reinstall (`-r`) and uninstall (`-u`) flags in the installation
  script ([#2462]).
- Support for DHCP `DECLINE` and `RELEASE` message types ([#3053]).

### Changed

- Add microseconds to log output.

### Fixed

- Intermittent "Warning: ID mismatch" errors ([#3087]).
- Error when using installation script on some ARMv7 devices ([#2542]).
- DHCP leases validation ([#3107], [#3127]).
- Local PTR request recursion in Docker containers ([#3064]).
- Ignoring client-specific filtering settings when filtering is disabled in
  general settings ([#2875]).
- Disallowed domains are now case-insensitive ([#3115]).

[#2462]: https://github.com/AdguardTeam/AdGuardHome/issues/2462
[#2542]: https://github.com/AdguardTeam/AdGuardHome/issues/2542
[#2875]: https://github.com/AdguardTeam/AdGuardHome/issues/2875
[#3053]: https://github.com/AdguardTeam/AdGuardHome/issues/3053
[#3064]: https://github.com/AdguardTeam/AdGuardHome/issues/3064
[#3107]: https://github.com/AdguardTeam/AdGuardHome/issues/3107
[#3115]: https://github.com/AdguardTeam/AdGuardHome/issues/3115
[#3127]: https://github.com/AdguardTeam/AdGuardHome/issues/3127

[ms-v0.106.3]: https://github.com/AdguardTeam/AdGuardHome/milestone/35?closed=1



## [v0.106.2] - 2021-05-06

See also the [v0.106.2 GitHub milestone][ms-v0.106.2].

### Fixed

- Uniqueness validation for dynamic DHCP leases ([#3056]).

[#3056]: https://github.com/AdguardTeam/AdGuardHome/issues/3056

[ms-v0.106.2]: https://github.com/AdguardTeam/AdGuardHome/milestone/34?closed=1



## [v0.106.1] - 2021-04-30

See also the [v0.106.1 GitHub milestone][ms-v0.106.1].

### Fixed

- Local domain name handling when the DHCP server is disabled ([#3028]).
- Normalization of previously-saved invalid static DHCP leases ([#3027]).
- Validation of IPv6 addresses with zones in system resolvers ([#3022]).

[#3022]: https://github.com/AdguardTeam/AdGuardHome/issues/3022
[#3027]: https://github.com/AdguardTeam/AdGuardHome/issues/3027
[#3028]: https://github.com/AdguardTeam/AdGuardHome/issues/3028

[ms-v0.106.1]: https://github.com/AdguardTeam/AdGuardHome/milestone/33?closed=1



## [v0.106.0] - 2021-04-28

See also the [v0.106.0 GitHub milestone][ms-v0.106.0].

### Added

- The ability to block user for login after configurable number of unsuccessful
  attempts for configurable time ([#2826]).
- `denyallow` modifier for filters ([#2923]).
- Hostname uniqueness validation in the DHCP server ([#2952]).
- Hostname generating for DHCP clients which don't provide their own ([#2723]).
- New flag `--no-etc-hosts` to disable client domain name lookups in the
  operating system's `/etc/hosts` files ([#1947]).
- The ability to set up custom upstreams to resolve PTR queries for local
  addresses and to disable the automatic resolving of clients' addresses
  ([#2704]).
- Logging of the client's IP address after failed login attempts ([#2824]).
- Search by clients' names in the query log ([#1273]).
- Verbose version output with `-v --version` ([#2416]).
- The ability to set a custom TLD or domain name for known hosts in the local
  network ([#2393], [#2961]).
- The ability to serve DNS queries on multiple hosts and interfaces ([#1401]).
- `ips` and `text` DHCP server options ([#2385]).
- `SRV` records support in filtering rules with the `dnsrewrite` modifier
  ([#2533]).

### Changed

- Our DoQ implementation is now updated to conform to the latest standard
  [draft][doq-draft-02] ([#2843]).
- Quality of logging ([#2954]).
- Normalization of hostnames sent by DHCP clients ([#2945], [#2952]).
- The access to the private hosts is now forbidden for users from external
  networks ([#2889]).
- The reverse lookup for local addresses is now performed via local resolvers
  ([#2704]).
- Stricter validation of the IP addresses of static leases in the DHCP server
  with regards to the netmask ([#2838]).
- Stricter validation of `dnsrewrite` filtering rule modifier parameters
  ([#2498]).
- New, more correct versioning scheme ([#2412]).

### Deprecated

- Go 1.15 support.  v0.107.0 will require at least Go 1.16 to build.

### Fixed

- Multiple answers for a `dnsrewrite` rule matching requests with repeating
  patterns in it ([#2981]).
- Root server resolving when custom upstreams for hosts are specified ([#2994]).
- Inconsistent resolving of DHCP clients when the DHCP server is disabled
  ([#2934]).
- Comment handling in clients' custom upstreams ([#2947]).
- Overwriting of DHCPv4 options when using the HTTP API ([#2927]).
- Assumption that MAC addresses always have the length of 6 octets ([#2828]).
- Support for more than one `/24` subnet in DHCP ([#2541]).
- Invalid filenames in the `mobileconfig` API responses ([#2835]).

### Removed

- Go 1.14 support.

[#1273]: https://github.com/AdguardTeam/AdGuardHome/issues/1273
[#1401]: https://github.com/AdguardTeam/AdGuardHome/issues/1401
[#1947]: https://github.com/AdguardTeam/AdGuardHome/issues/1947
[#2385]: https://github.com/AdguardTeam/AdGuardHome/issues/2385
[#2393]: https://github.com/AdguardTeam/AdGuardHome/issues/2393
[#2412]: https://github.com/AdguardTeam/AdGuardHome/issues/2412
[#2416]: https://github.com/AdguardTeam/AdGuardHome/issues/2416
[#2498]: https://github.com/AdguardTeam/AdGuardHome/issues/2498
[#2533]: https://github.com/AdguardTeam/AdGuardHome/issues/2533
[#2541]: https://github.com/AdguardTeam/AdGuardHome/issues/2541
[#2704]: https://github.com/AdguardTeam/AdGuardHome/issues/2704
[#2723]: https://github.com/AdguardTeam/AdGuardHome/issues/2723
[#2824]: https://github.com/AdguardTeam/AdGuardHome/issues/2824
[#2826]: https://github.com/AdguardTeam/AdGuardHome/issues/2826
[#2828]: https://github.com/AdguardTeam/AdGuardHome/issues/2828
[#2835]: https://github.com/AdguardTeam/AdGuardHome/issues/2835
[#2838]: https://github.com/AdguardTeam/AdGuardHome/issues/2838
[#2843]: https://github.com/AdguardTeam/AdGuardHome/issues/2843
[#2889]: https://github.com/AdguardTeam/AdGuardHome/issues/2889
[#2923]: https://github.com/AdguardTeam/AdGuardHome/issues/2923
[#2927]: https://github.com/AdguardTeam/AdGuardHome/issues/2927
[#2934]: https://github.com/AdguardTeam/AdGuardHome/issues/2934
[#2945]: https://github.com/AdguardTeam/AdGuardHome/issues/2945
[#2947]: https://github.com/AdguardTeam/AdGuardHome/issues/2947
[#2952]: https://github.com/AdguardTeam/AdGuardHome/issues/2952
[#2954]: https://github.com/AdguardTeam/AdGuardHome/issues/2954
[#2961]: https://github.com/AdguardTeam/AdGuardHome/issues/2961
[#2981]: https://github.com/AdguardTeam/AdGuardHome/issues/2981
[#2994]: https://github.com/AdguardTeam/AdGuardHome/issues/2994

[doq-draft-02]: https://tools.ietf.org/html/draft-ietf-dprive-dnsoquic-02
[ms-v0.106.0]:  https://github.com/AdguardTeam/AdGuardHome/milestone/26?closed=1



## [v0.105.2] - 2021-03-10

### Security

- Session token doesn't contain user's information anymore ([#2470]).

See also the [v0.105.2 GitHub milestone][ms-v0.105.2].

### Fixed

- Incomplete hostnames with trailing zero-bytes handling ([#2582]).
- Wrong DNS-over-TLS ALPN configuration ([#2681]).
- Inconsistent responses for messages with EDNS0 and AD when DNS caching is
  enabled ([#2600]).
- Incomplete OpenWrt detection ([#2757]).
- DHCP lease's `expired` property incorrect time format ([#2692]).
- Incomplete DNS upstreams validation ([#2674]).
- Wrong parsing of DHCP options of the `ip` type ([#2688]).

[#2470]: https://github.com/AdguardTeam/AdGuardHome/issues/2470
[#2582]: https://github.com/AdguardTeam/AdGuardHome/issues/2582
[#2600]: https://github.com/AdguardTeam/AdGuardHome/issues/2600
[#2674]: https://github.com/AdguardTeam/AdGuardHome/issues/2674
[#2681]: https://github.com/AdguardTeam/AdGuardHome/issues/2681
[#2688]: https://github.com/AdguardTeam/AdGuardHome/issues/2688
[#2692]: https://github.com/AdguardTeam/AdGuardHome/issues/2692
[#2757]: https://github.com/AdguardTeam/AdGuardHome/issues/2757

[ms-v0.105.2]: https://github.com/AdguardTeam/AdGuardHome/milestone/32?closed=1



## [v0.105.1] - 2021-02-15

See also the [v0.105.1 GitHub milestone][ms-v0.105.1].

### Changed

- Increased HTTP API timeouts ([#2671], [#2682]).
- "Permission denied" errors when checking if the machine has a static IP no
  longer prevent the DHCP server from starting ([#2667]).
- The server name sent by clients of TLS APIs is not only checked when
  `strict_sni_check` is enabled ([#2664]).
- HTTP API request body size limit for the `POST /control/access/set` and `POST
  /control/filtering/set_rules` HTTP APIs is increased ([#2666], [#2675]).

### Fixed

- Error when enabling the DHCP server when AdGuard Home couldn't determine if
  the machine has a static IP.
- Optical issue on custom rules ([#2641]).
- Occasional crashes during startup.
- The property `"range_start"` in the `GET /control/dhcp/status` HTTP API
  response is now correctly named again ([#2678]).
- DHCPv6 server's `ra_slaac_only` and `ra_allow_slaac` properties aren't reset
  to `false` on update anymore ([#2653]).
- The `Vary` header is now added along with `Access-Control-Allow-Origin` to
  prevent cache-related and other issues in browsers ([#2658]).
- The request body size limit is now set for HTTPS requests as well.
- Incorrect version tag in the Docker release ([#2663]).
- DNSCrypt queries weren't marked as such in logs ([#2662]).

[#2641]: https://github.com/AdguardTeam/AdGuardHome/issues/2641
[#2653]: https://github.com/AdguardTeam/AdGuardHome/issues/2653
[#2658]: https://github.com/AdguardTeam/AdGuardHome/issues/2658
[#2662]: https://github.com/AdguardTeam/AdGuardHome/issues/2662
[#2663]: https://github.com/AdguardTeam/AdGuardHome/issues/2663
[#2664]: https://github.com/AdguardTeam/AdGuardHome/issues/2664
[#2666]: https://github.com/AdguardTeam/AdGuardHome/issues/2666
[#2667]: https://github.com/AdguardTeam/AdGuardHome/issues/2667
[#2671]: https://github.com/AdguardTeam/AdGuardHome/issues/2671
[#2675]: https://github.com/AdguardTeam/AdGuardHome/issues/2675
[#2678]: https://github.com/AdguardTeam/AdGuardHome/issues/2678
[#2682]: https://github.com/AdguardTeam/AdGuardHome/issues/2682

[ms-v0.105.1]: https://github.com/AdguardTeam/AdGuardHome/milestone/31?closed=1



## [v0.105.0] - 2021-02-10

See also the [v0.105.0 GitHub milestone][ms-v0.105.0].

### Added

- Added more services to the "Blocked services" list ([#2224], [#2401]).
- `ipset` subdomain matching, just like `dnsmasq` does ([#2179]).
- ClientID support for DNS-over-HTTPS, DNS-over-QUIC, and DNS-over-TLS
  ([#1383]).
- The new `dnsrewrite` modifier for filters ([#2102]).
- The host checking API and the query logs API can now return multiple matched
  rules ([#2102]).
- Detecting of network interface configured to have static IP address via
  `/etc/network/interfaces` ([#2302]).
- DNSCrypt protocol support ([#1361]).
- A 5 second wait period until a DHCP server's network interface gets an IP
  address ([#2304]).
- `dnstype` modifier for filters ([#2337]).
- HTTP API request body size limit ([#2305]).

### Changed

- `Access-Control-Allow-Origin` is now only set to the same origin as the
  domain, but with an HTTP scheme as opposed to `*` ([#2484]).
- `workDir` now supports symlinks.
- Stopped mounting together the directories `/opt/adguardhome/conf` and
  `/opt/adguardhome/work` in our Docker images ([#2589]).
- When `dns.bogus_nxdomain` option is used, the server will now transform
  responses if there is at least one bogus address instead of all of them
  ([#2394]).  The new behavior is the same as in `dnsmasq`.
- Post-updating relaunch possibility is now determined OS-dependently ([#2231],
  [#2391]).
- Made the mobileconfig HTTP API more robust and predictable, add parameters and
  improve error response ([#2358]).
- Improved HTTP requests handling and timeouts ([#2343]).
- Our snap package now uses the `core20` image as its base ([#2306]).
- New build system and various internal improvements ([#2271], [#2276], [#2297],
  [#2509], [#2552], [#2639], [#2646]).

### Deprecated

- Go 1.14 support.  v0.106.0 will require at least Go 1.15 to build.
- The `darwin/386` port.  It will be removed in v0.106.0.
- The `"rule"` and `"filter_id"` property in `GET /filtering/check_host` and
  `GET /querylog` responses.  They will be removed in v0.106.0 ([#2102]).

### Fixed

- Autoupdate bug in the Darwin (macOS) version ([#2630]).
- Unnecessary conversions from `string` to `net.IP`, and vice versa ([#2508]).
- Inability to set DNS cache TTL limits ([#2459]).
- Possible freezes on slower machines ([#2225]).
- A mitigation against records being shown in the wrong order on the query log
  page ([#2293]).
- A JSON parsing error in query log ([#2345]).
- Incorrect detection of the IPv6 address of an interface as well as another
  infinite loop in the `/dhcp/find_active_dhcp` HTTP API ([#2355]).

### Removed

- The undocumented ability to use hostnames as any of `bind_host` values in
  configuration.  Documentation requires them to be valid IP addresses, and now
  the implementation makes sure that that is the case ([#2508]).
- `Dockerfile` ([#2276]).  Replaced with the script
  `scripts/make/build-docker.sh` which uses `scripts/make/Dockerfile`.
- Support for pre-v0.99.3 format of query logs ([#2102]).

[#1361]: https://github.com/AdguardTeam/AdGuardHome/issues/1361
[#1383]: https://github.com/AdguardTeam/AdGuardHome/issues/1383
[#2102]: https://github.com/AdguardTeam/AdGuardHome/issues/2102
[#2179]: https://github.com/AdguardTeam/AdGuardHome/issues/2179
[#2224]: https://github.com/AdguardTeam/AdGuardHome/issues/2224
[#2225]: https://github.com/AdguardTeam/AdGuardHome/issues/2225
[#2231]: https://github.com/AdguardTeam/AdGuardHome/issues/2231
[#2271]: https://github.com/AdguardTeam/AdGuardHome/issues/2271
[#2276]: https://github.com/AdguardTeam/AdGuardHome/issues/2276
[#2293]: https://github.com/AdguardTeam/AdGuardHome/issues/2293
[#2297]: https://github.com/AdguardTeam/AdGuardHome/issues/2297
[#2302]: https://github.com/AdguardTeam/AdGuardHome/issues/2302
[#2304]: https://github.com/AdguardTeam/AdGuardHome/issues/2304
[#2305]: https://github.com/AdguardTeam/AdGuardHome/issues/2305
[#2306]: https://github.com/AdguardTeam/AdGuardHome/issues/2306
[#2337]: https://github.com/AdguardTeam/AdGuardHome/issues/2337
[#2343]: https://github.com/AdguardTeam/AdGuardHome/issues/2343
[#2345]: https://github.com/AdguardTeam/AdGuardHome/issues/2345
[#2355]: https://github.com/AdguardTeam/AdGuardHome/issues/2355
[#2358]: https://github.com/AdguardTeam/AdGuardHome/issues/2358
[#2391]: https://github.com/AdguardTeam/AdGuardHome/issues/2391
[#2394]: https://github.com/AdguardTeam/AdGuardHome/issues/2394
[#2401]: https://github.com/AdguardTeam/AdGuardHome/issues/2401
[#2459]: https://github.com/AdguardTeam/AdGuardHome/issues/2459
[#2484]: https://github.com/AdguardTeam/AdGuardHome/issues/2484
[#2508]: https://github.com/AdguardTeam/AdGuardHome/issues/2508
[#2509]: https://github.com/AdguardTeam/AdGuardHome/issues/2509
[#2552]: https://github.com/AdguardTeam/AdGuardHome/issues/2552
[#2589]: https://github.com/AdguardTeam/AdGuardHome/issues/2589
[#2630]: https://github.com/AdguardTeam/AdGuardHome/issues/2630
[#2639]: https://github.com/AdguardTeam/AdGuardHome/issues/2639
[#2646]: https://github.com/AdguardTeam/AdGuardHome/issues/2646

[ms-v0.105.0]: https://github.com/AdguardTeam/AdGuardHome/milestone/27?closed=1



## [v0.104.3] - 2020-11-19

See also the [v0.104.3 GitHub milestone][ms-v0.104.3].

### Fixed

- The accidentally exposed profiler HTTP API ([#2336]).

[#2336]: https://github.com/AdguardTeam/AdGuardHome/issues/2336

[ms-v0.104.3]: https://github.com/AdguardTeam/AdGuardHome/milestone/30?closed=1



## [v0.104.2] - 2020-11-19

See also the [v0.104.2 GitHub milestone][ms-v0.104.2].

### Added

- This changelog :-) ([#2294]).
- `HACKING.md`, a guide for developers.

### Changed

- Improved tests output ([#2273]).

### Fixed

- Query logs from file not loading after the ones buffered in memory ([#2325]).
- Unnecessary errors in query logs when switching between log files ([#2324]).
- `404 Not Found` errors on the DHCP settings page on Windows.  The page now
  correctly shows that DHCP is not currently available on that OS ([#2295]).
- Infinite loop in `/dhcp/find_active_dhcp` ([#2301]).

[#2273]: https://github.com/AdguardTeam/AdGuardHome/issues/2273
[#2294]: https://github.com/AdguardTeam/AdGuardHome/issues/2294
[#2295]: https://github.com/AdguardTeam/AdGuardHome/issues/2295
[#2301]: https://github.com/AdguardTeam/AdGuardHome/issues/2301
[#2324]: https://github.com/AdguardTeam/AdGuardHome/issues/2324
[#2325]: https://github.com/AdguardTeam/AdGuardHome/issues/2325

[ms-v0.104.2]: https://github.com/AdguardTeam/AdGuardHome/milestone/28?closed=1



<!--
[Unreleased]: https://github.com/AdguardTeam/AdGuardHome/compare/v0.107.42...HEAD
[v0.107.42]:  https://github.com/AdguardTeam/AdGuardHome/compare/v0.107.41...v0.107.42
-->

[Unreleased]: https://github.com/AdguardTeam/AdGuardHome/compare/v0.107.41...HEAD
[v0.107.41]:  https://github.com/AdguardTeam/AdGuardHome/compare/v0.107.40...v0.107.41
[v0.107.40]:  https://github.com/AdguardTeam/AdGuardHome/compare/v0.107.39...v0.107.40
[v0.107.39]:  https://github.com/AdguardTeam/AdGuardHome/compare/v0.107.38...v0.107.39
[v0.107.38]:  https://github.com/AdguardTeam/AdGuardHome/compare/v0.107.37...v0.107.38
[v0.107.37]:  https://github.com/AdguardTeam/AdGuardHome/compare/v0.107.36...v0.107.37
[v0.107.36]:  https://github.com/AdguardTeam/AdGuardHome/compare/v0.107.35...v0.107.36
[v0.107.35]:  https://github.com/AdguardTeam/AdGuardHome/compare/v0.107.34...v0.107.35
[v0.107.34]:  https://github.com/AdguardTeam/AdGuardHome/compare/v0.107.33...v0.107.34
[v0.107.33]:  https://github.com/AdguardTeam/AdGuardHome/compare/v0.107.32...v0.107.33
[v0.107.32]:  https://github.com/AdguardTeam/AdGuardHome/compare/v0.107.31...v0.107.32
[v0.107.31]:  https://github.com/AdguardTeam/AdGuardHome/compare/v0.107.30...v0.107.31
[v0.107.30]:  https://github.com/AdguardTeam/AdGuardHome/compare/v0.107.29...v0.107.30
[v0.107.29]:  https://github.com/AdguardTeam/AdGuardHome/compare/v0.107.28...v0.107.29
[v0.107.28]:  https://github.com/AdguardTeam/AdGuardHome/compare/v0.107.27...v0.107.28
[v0.107.27]:  https://github.com/AdguardTeam/AdGuardHome/compare/v0.107.26...v0.107.27
[v0.107.26]:  https://github.com/AdguardTeam/AdGuardHome/compare/v0.107.25...v0.107.26
[v0.107.25]:  https://github.com/AdguardTeam/AdGuardHome/compare/v0.107.24...v0.107.25
[v0.107.24]:  https://github.com/AdguardTeam/AdGuardHome/compare/v0.107.23...v0.107.24
[v0.107.23]:  https://github.com/AdguardTeam/AdGuardHome/compare/v0.107.22...v0.107.23
[v0.107.22]:  https://github.com/AdguardTeam/AdGuardHome/compare/v0.107.21...v0.107.22
[v0.107.21]:  https://github.com/AdguardTeam/AdGuardHome/compare/v0.107.20...v0.107.21
[v0.107.20]:  https://github.com/AdguardTeam/AdGuardHome/compare/v0.107.19...v0.107.20
[v0.107.19]:  https://github.com/AdguardTeam/AdGuardHome/compare/v0.107.18...v0.107.19
[v0.107.18]:  https://github.com/AdguardTeam/AdGuardHome/compare/v0.107.17...v0.107.18
[v0.107.17]:  https://github.com/AdguardTeam/AdGuardHome/compare/v0.107.16...v0.107.17
[v0.107.16]:  https://github.com/AdguardTeam/AdGuardHome/compare/v0.107.15...v0.107.16
[v0.107.15]:  https://github.com/AdguardTeam/AdGuardHome/compare/v0.107.14...v0.107.15
[v0.107.14]:  https://github.com/AdguardTeam/AdGuardHome/compare/v0.107.13...v0.107.14
[v0.107.13]:  https://github.com/AdguardTeam/AdGuardHome/compare/v0.107.12...v0.107.13
[v0.107.12]:  https://github.com/AdguardTeam/AdGuardHome/compare/v0.107.11...v0.107.12
[v0.107.11]:  https://github.com/AdguardTeam/AdGuardHome/compare/v0.107.10...v0.107.11
[v0.107.10]:  https://github.com/AdguardTeam/AdGuardHome/compare/v0.107.9...v0.107.10
[v0.107.9]:   https://github.com/AdguardTeam/AdGuardHome/compare/v0.107.8...v0.107.9
[v0.107.8]:   https://github.com/AdguardTeam/AdGuardHome/compare/v0.107.7...v0.107.8
[v0.107.7]:   https://github.com/AdguardTeam/AdGuardHome/compare/v0.107.6...v0.107.7
[v0.107.6]:   https://github.com/AdguardTeam/AdGuardHome/compare/v0.107.5...v0.107.6
[v0.107.5]:   https://github.com/AdguardTeam/AdGuardHome/compare/v0.107.4...v0.107.5
[v0.107.4]:   https://github.com/AdguardTeam/AdGuardHome/compare/v0.107.3...v0.107.4
[v0.107.3]:   https://github.com/AdguardTeam/AdGuardHome/compare/v0.107.2...v0.107.3
[v0.107.2]:   https://github.com/AdguardTeam/AdGuardHome/compare/v0.107.1...v0.107.2
[v0.107.1]:   https://github.com/AdguardTeam/AdGuardHome/compare/v0.107.0...v0.107.1
[v0.107.0]:   https://github.com/AdguardTeam/AdGuardHome/compare/v0.106.3...v0.107.0
[v0.106.3]:   https://github.com/AdguardTeam/AdGuardHome/compare/v0.106.2...v0.106.3
[v0.106.2]:   https://github.com/AdguardTeam/AdGuardHome/compare/v0.106.1...v0.106.2
[v0.106.1]:   https://github.com/AdguardTeam/AdGuardHome/compare/v0.106.0...v0.106.1
[v0.106.0]:   https://github.com/AdguardTeam/AdGuardHome/compare/v0.105.2...v0.106.0
[v0.105.2]:   https://github.com/AdguardTeam/AdGuardHome/compare/v0.105.1...v0.105.2
[v0.105.1]:   https://github.com/AdguardTeam/AdGuardHome/compare/v0.105.0...v0.105.1
[v0.105.0]:   https://github.com/AdguardTeam/AdGuardHome/compare/v0.104.3...v0.105.0
[v0.104.3]:   https://github.com/AdguardTeam/AdGuardHome/compare/v0.104.2...v0.104.3
[v0.104.2]:   https://github.com/AdguardTeam/AdGuardHome/compare/v0.104.1...v0.104.2<|MERGE_RESOLUTION|>--- conflicted
+++ resolved
@@ -25,12 +25,9 @@
 
 ### Added
 
-<<<<<<< HEAD
 - Ability to set client's custom DNS cache ([#6362], [dnsproxy#169]).
-=======
 - Ability to disable plain-DNS serving through configuration file if an
   encrypted protocol is already used ([#1660]).
->>>>>>> 1320043e
 - Ability to specify rate limiting settings in the Web UI ([#6369]).
 
 ### Changed
