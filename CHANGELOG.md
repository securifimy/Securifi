# AdGuard Home Changelog

All notable changes to this project will be documented in this file.

The format is based on
[*Keep a Changelog*](https://keepachangelog.com/en/1.0.0/),
and this project adheres to
[Semantic Versioning](https://semver.org/spec/v2.0.0.html).



## [Unreleased]

<!--
## [v0.108.0] - TBA

## [v0.107.44] - 2023-12-20 (APPROX.)

See also the [v0.107.44 GitHub milestone][ms-v0.107.44].

[ms-v0.107.44]: https://github.com/AdguardTeam/AdGuardHome/milestone/79?closed=1

NOTE: Add new changes BELOW THIS COMMENT.
-->

### Added

- Etc timezones to the timezone list ([#6568]).
- The schema version of the configuration file to the output of running
  `AdGuardHome` (or `AdGuardHome.exe) with `-v --version` command-line options
  ([#6545]).
- Ability to disable plain-DNS serving via UI if an encrypted protocol is
  already used ([#1660]).

### Changed

- Logging level of timeout errors is now `error` instead of `debug` ([#6574]).
- The field `"upstream_mode"` in `POST /control/dns_config` and
  `GET /control/dns_info` HTTP APIs now accepts `load_balance` value.  Check
  `openapi/CHANGELOG.md` for more details.

#### Configuration changes

- The new property `clients.persistent.*.uid`, which is unique identifier of the
  persistent client.
- The properties `dns.'all_servers` and `dns.fastest_addr` were removed, their
  values migrated to newly added field `dns.upstream_mode` that describes the
  logic through which upstreams will be used.

  ```yaml
  # BEFORE:
  'dns':
      # …
      'all_servers': true
      'fastest_addr': true

  # AFTER:
  'dns':
      # …
      'upstream_mode': 'parallel'
  ```

### Fixed

<<<<<<< HEAD
- Schedule display in the client settings
=======
- Zero value in `querylog.size_memory` disables logging ([#6570]).
>>>>>>> 1e0ff4d4
- Non-anonymized IP addresses on the dashboard ([#6584]).
- Maximum cache TTL requirement when editing minimum cache TTL in the Web UI
  ([#6409]).
- Load balancing algorithm stuck on a single server ([#6480]).
- Statistics for 7 days displayed as 168 hours on the dashboard.
- Pre-filling the Edit static lease window with data ([#6534]).
- Names defined in the `/etc/hosts` for a single address family wrongly
  considered undefined for another family ([#6541]).
- Omitted CNAME records in safe search results, which can cause YouTube to not
  work on iOS ([#6352]).

[#6352]: https://github.com/AdguardTeam/AdGuardHome/issues/6352
[#6409]: https://github.com/AdguardTeam/AdGuardHome/issues/6409
[#6480]: https://github.com/AdguardTeam/AdGuardHome/issues/6480
[#6534]: https://github.com/AdguardTeam/AdGuardHome/issues/6534
[#6541]: https://github.com/AdguardTeam/AdGuardHome/issues/6541
[#6545]: https://github.com/AdguardTeam/AdGuardHome/issues/6545
[#6568]: https://github.com/AdguardTeam/AdGuardHome/issues/6568
[#6570]: https://github.com/AdguardTeam/AdGuardHome/issues/6570
[#6574]: https://github.com/AdguardTeam/AdGuardHome/issues/6574
[#6584]: https://github.com/AdguardTeam/AdGuardHome/issues/6584

<!--
NOTE: Add new changes ABOVE THIS COMMENT.
-->



## [v0.107.43] - 2023-12-11

See also the [v0.107.43 GitHub milestone][ms-v0.107.43].

### Fixed

- Incorrect handling of IPv4-in-IPv6 addresses when binding to an unspecified
  address on some machines ([#6510]).

[#6510]: https://github.com/AdguardTeam/AdGuardHome/issues/6510

[ms-v0.107.43]: https://github.com/AdguardTeam/AdGuardHome/milestone/78?closed=1



## [v0.107.42] - 2023-12-07

See also the [v0.107.42 GitHub milestone][ms-v0.107.42].

### Security

- Go version has been updated to prevent the possibility of exploiting the
  CVE-2023-39326, CVE-2023-45283, and CVE-2023-45285 Go vulnerabilities fixed in
  [Go 1.20.12][go-1.20.12].

### Added

- Ability to set client's custom DNS cache ([#6263]).
- Ability to disable plain-DNS serving through configuration file if an
  encrypted protocol is already enabled ([#1660]).
- Ability to specify rate limiting settings in the Web UI ([#6369]).

### Changed

#### Configuration changes

- The new property `dns.serve_plain_dns` has been added to the configuration
  file ([#1660]).
- The property `dns.bogus_nxdomain` is now validated more strictly.
- Added new properties `clients.persistent.*.upstreams_cache_enabled` and
  `clients.persistent.*.upstreams_cache_size` that describe cache configuration
  for each client's custom upstream configuration.

### Fixed

- `ipset` entries family validation ([#6420]).
- Pre-filling the *New static lease* window with data ([#6402]).
- Protection pause timer synchronization ([#5759]).

[#1660]: https://github.com/AdguardTeam/AdGuardHome/issues/1660
[#5759]: https://github.com/AdguardTeam/AdGuardHome/issues/5759
[#6263]: https://github.com/AdguardTeam/AdGuardHome/issues/6263
[#6369]: https://github.com/AdguardTeam/AdGuardHome/issues/6369
[#6402]: https://github.com/AdguardTeam/AdGuardHome/issues/6402
[#6420]: https://github.com/AdguardTeam/AdGuardHome/issues/6420

[go-1.20.12]:   https://groups.google.com/g/golang-announce/c/iLGK3x6yuNo/m/z6MJ-eB0AQAJ
[ms-v0.107.42]: https://github.com/AdguardTeam/AdGuardHome/milestone/77?closed=1



## [v0.107.41] - 2023-11-13

See also the [v0.107.41 GitHub milestone][ms-v0.107.41].

### Security

- Go version has been updated to prevent the possibility of exploiting the
  CVE-2023-45283 and CVE-2023-45284 Go vulnerabilities fixed in
  [Go 1.20.11][go-1.20.11].

### Added

- Ability to specify subnet lengths for IPv4 and IPv6 addresses, used for rate
  limiting requests, in the configuration file ([#6368]).
- Ability to specify multiple domain specific upstreams per line, e.g.
  `[/domain1/../domain2/]upstream1 upstream2 .. upstreamN` ([#4977]).

### Changed

- Increased the height of the ready-to-use filter lists dialog ([#6358]).
- Improved logging of authentication failures ([#6357]).

#### Configuration changes

- New properties `dns.ratelimit_subnet_len_ipv4` and
  `dns.ratelimit_subnet_len_ipv6` have been added to the configuration file
  ([#6368]).

### Fixed

- Schedule timezone not being sent ([#6401]).
- Average request processing time calculation ([#6220]).
- Redundant truncation of long client names in the Top Clients table ([#6338]).
- Scrolling column headers in the tables ([#6337]).
- `$important,dnsrewrite` rules not overriding allowlist rules ([#6204]).
- Dark mode DNS rewrite background ([#6329]).
- Issues with QUIC and HTTP/3 upstreams on Linux ([#6335]).

[#4977]: https://github.com/AdguardTeam/AdGuardHome/issues/4977
[#6204]: https://github.com/AdguardTeam/AdGuardHome/issues/6204
[#6220]: https://github.com/AdguardTeam/AdGuardHome/issues/6220
[#6329]: https://github.com/AdguardTeam/AdGuardHome/issues/6329
[#6335]: https://github.com/AdguardTeam/AdGuardHome/issues/6335
[#6337]: https://github.com/AdguardTeam/AdGuardHome/issues/6337
[#6338]: https://github.com/AdguardTeam/AdGuardHome/issues/6338
[#6357]: https://github.com/AdguardTeam/AdGuardHome/issues/6357
[#6358]: https://github.com/AdguardTeam/AdGuardHome/issues/6358
[#6368]: https://github.com/AdguardTeam/AdGuardHome/issues/6368
[#6401]: https://github.com/AdguardTeam/AdGuardHome/issues/6401

[go-1.20.11]:   https://groups.google.com/g/golang-announce/c/4tU8LZfBFkY/m/d-jSKR_jBwAJ
[ms-v0.107.41]: https://github.com/AdguardTeam/AdGuardHome/milestone/76?closed=1



## [v0.107.40] - 2023-10-18

See also the [v0.107.40 GitHub milestone][ms-v0.107.40].

### Changed

- *Block* and *Unblock* buttons of the query log moved to the tooltip menu
  ([#684]).

### Fixed

- Dashboard tables scroll issue ([#6180]).
- The time shown in the statistics is one hour less than the current time
  ([#6296]).
- Issues with QUIC and HTTP/3 upstreams on FreeBSD ([#6301]).
- Panic on clearing the query log ([#6304]).

[#684]:  https://github.com/AdguardTeam/AdGuardHome/issues/684
[#6180]: https://github.com/AdguardTeam/AdGuardHome/issues/6180
[#6296]: https://github.com/AdguardTeam/AdGuardHome/issues/6296
[#6301]: https://github.com/AdguardTeam/AdGuardHome/issues/6301
[#6304]: https://github.com/AdguardTeam/AdGuardHome/issues/6304

[ms-v0.107.40]: https://github.com/AdguardTeam/AdGuardHome/milestone/75?closed=1



## [v0.107.39] - 2023-10-11

See also the [v0.107.39 GitHub milestone][ms-v0.107.39].

### Security

- Go version has been updated to prevent the possibility of exploiting the
  CVE-2023-39323 and CVE-2023-39325 Go vulnerabilities fixed in
  [Go 1.20.9][go-1.20.9] and [Go 1.20.10][go-1.20.10].

### Added

- Ability to edit static leases on *DHCP settings* page ([#1700]).
- Ability to specify for how long clients should cache a filtered response,
  using the *Blocked response TTL* field on the *DNS settings* page ([#4569]).

### Changed

- `ipset` entries are updated more frequently ([#6233]).
- Node.JS 16 is now required to build the frontend.

### Fixed

- Incorrect domain-specific upstream matching for `DS` queries ([#6156]).
- Improper validation of password length ([#6280]).
- Wrong algorithm for filtering self addresses from the list of private upstream
  DNS servers ([#6231]).
- An accidental change in DNS rewrite priority ([#6226]).

[#1700]: https://github.com/AdguardTeam/AdGuardHome/issues/1700
[#4569]: https://github.com/AdguardTeam/AdGuardHome/issues/4569
[#6156]: https://github.com/AdguardTeam/AdGuardHome/issues/6156
[#6226]: https://github.com/AdguardTeam/AdGuardHome/issues/6226
[#6231]: https://github.com/AdguardTeam/AdGuardHome/issues/6231
[#6233]: https://github.com/AdguardTeam/AdGuardHome/issues/6233
[#6280]: https://github.com/AdguardTeam/AdGuardHome/issues/6280

[go-1.20.10]:   https://groups.google.com/g/golang-announce/c/iNNxDTCjZvo/m/UDd7VKQuAAAJ
[go-1.20.9]:    https://groups.google.com/g/golang-announce/c/XBa1oHDevAo/m/desYyx3qAgAJ
[ms-v0.107.39]: https://github.com/AdguardTeam/AdGuardHome/milestone/74?closed=1



## [v0.107.38] - 2023-09-11

See also the [v0.107.38 GitHub milestone][ms-v0.107.38].

### Fixed

- Incorrect original answer when a response is filtered ([#6183]).
- Comments in the *Fallback DNS servers* field in the UI ([#6182]).
- Empty or default Safe Browsing and Parental Control settings ([#6181]).
- Various UI issues.

[#6181]: https://github.com/AdguardTeam/AdGuardHome/issues/6181
[#6182]: https://github.com/AdguardTeam/AdGuardHome/issues/6182
[#6183]: https://github.com/AdguardTeam/AdGuardHome/issues/6183

[ms-v0.107.38]: https://github.com/AdguardTeam/AdGuardHome/milestone/73?closed=1



## [v0.107.37] - 2023-09-07

See also the [v0.107.37 GitHub milestone][ms-v0.107.37].

### Security

- Go version has been updated to prevent the possibility of exploiting the
  CVE-2023-39318, CVE-2023-39319, and CVE-2023-39320 Go vulnerabilities fixed in
  [Go 1.20.8][go-1.20.8].

### Added

- AdBlock-style syntax support for ignored domains in logs and statistics
  ([#5720]).
- [`Strict-Transport-Security`][hsts] header in the HTTP API and DNS-over-HTTPS
  responses when HTTPS is forced ([#2998]).  See [RFC 6797][rfc6797].
- UI for the schedule of the service-blocking pause ([#951]).
- IPv6 hints are now filtered in case IPv6 addresses resolving is disabled
  ([#6122]).
- The ability to set fallback DNS servers in the configuration file and the UI
  ([#3701]).
- While adding or updating blocklists, the title can now be parsed from
  `! Title:` definition of the blocklist's source ([#6020]).
- The ability to filter DNS HTTPS records including IPv4 and IPv6 hints
  ([#6053]).
- Two new metrics showing total number of responses from each upstream DNS
  server and their average processing time in the Web UI ([#1453]).
- The ability to set the port for the `pprof` debug API, see configuration
  changes below.

### Changed

- `$dnsrewrite` rules containing IPv4-mapped IPv6 addresses are now working
  consistently with legacy DNS rewrites and match the `AAAA` requests.
- For non-A and non-AAAA requests, which has been filtered, the NODATA response
  is returned if the blocking mode isn't set to `Null IP`.  In previous versions
  it returned NXDOMAIN response in such cases.

#### Configuration changes

In this release, the schema version has changed from 24 to 27.

- Ignore rules blocking `.` in `querylog.ignored` and `statistics.ignored` have
  been migrated to AdBlock syntax (`|.^`).  To rollback this change, restore the
  rules and change the `schema_version` back to `26`.

- Filtering-related settings have been moved from `dns` section of the YAML
  configuration file to the new section `filtering`:

  ```yaml
  # BEFORE:
  'dns':
    'filtering_enabled': true
    'filters_update_interval': 24
    'parental_enabled': false
    'safebrowsing_enabled': false
    'safebrowsing_cache_size': 1048576
    'safesearch_cache_size': 1048576
    'parental_cache_size': 1048576
    'safe_search':
      'enabled': false
      'bing': true
      'duckduckgo': true
      'google': true
      'pixabay': true
      'yandex': true
      'youtube': true
    'rewrites': []
    'blocked_services':
      'schedule':
        'time_zone': 'Local'
      'ids': []
    'protection_enabled':        true,
    'blocking_mode':             'custom_ip',
    'blocking_ipv4':             '1.2.3.4',
    'blocking_ipv6':             '1:2:3::4',
    'blocked_response_ttl':      10,
    'protection_disabled_until': 'null',
    'parental_block_host':       'p.dns.adguard.com',
    'safebrowsing_block_host':   's.dns.adguard.com'

  # AFTER:
  'filtering':
    'filtering_enabled': true
    'filters_update_interval': 24
    'parental_enabled': false
    'safebrowsing_enabled': false
    'safebrowsing_cache_size': 1048576
    'safesearch_cache_size': 1048576
    'parental_cache_size': 1048576
    'safe_search':
      'enabled': false
      'bing': true
      'duckduckgo': true
      'google': true
      'pixabay': true
      'yandex': true
      'youtube': true
    'rewrites': []
    'blocked_services':
      'schedule':
        'time_zone': 'Local'
      'ids': []
    'protection_enabled':        true,
    'blocking_mode':             'custom_ip',
    'blocking_ipv4':             '1.2.3.4',
    'blocking_ipv6':             '1:2:3::4',
    'blocked_response_ttl':      10,
    'protection_disabled_until': 'null',
    'parental_block_host':       'p.dns.adguard.com',
    'safebrowsing_block_host':   's.dns.adguard.com',
  ```

  To rollback this change, remove the new object `filtering`, set back filtering
  properties in `dns` section, and change the `schema_version` back to `25`.

- Property `debug_pprof` which used to setup profiling HTTP handler, is now
  moved to the new `pprof` object under `http` section.  The new object contains
  properties `enabled` and `port`:

  ```yaml
  # BEFORE:
  'debug_pprof': true

  # AFTER:
  'http':
    'pprof':
      'enabled': true
      'port': 6060
  ```

  Note that the new default `6060` is used as default.  To rollback this change,
  remove the new object `pprof`, set back `debug_pprof`, and change the
  `schema_version` back to `24`.

### Fixed

- Incorrect display date on statistics graph ([#5793]).
- Missing query log entries and statistics on service restart ([#6100]).
- Occasional DNS-over-QUIC and DNS-over-HTTP/3 errors ([#6133]).
- Legacy DNS rewrites containing IPv4-mapped IPv6 addresses are now matching the
  `AAAA` requests, not `A` ([#6050]).
- File log configuration, such as `max_size`, being ignored ([#6093]).
- Panic on using a single-slash filtering rule.
- Panic on shutting down while DNS requests are in process of filtering
  ([#5948]).

[#1453]: https://github.com/AdguardTeam/AdGuardHome/issues/1453
[#2998]: https://github.com/AdguardTeam/AdGuardHome/issues/2998
[#3701]: https://github.com/AdguardTeam/AdGuardHome/issues/3701
[#5720]: https://github.com/AdguardTeam/AdGuardHome/issues/5720
[#5793]: https://github.com/AdguardTeam/AdGuardHome/issues/5793
[#5948]: https://github.com/AdguardTeam/AdGuardHome/issues/5948
[#6020]: https://github.com/AdguardTeam/AdGuardHome/issues/6020
[#6050]: https://github.com/AdguardTeam/AdGuardHome/issues/6050
[#6053]: https://github.com/AdguardTeam/AdGuardHome/issues/6053
[#6093]: https://github.com/AdguardTeam/AdGuardHome/issues/6093
[#6100]: https://github.com/AdguardTeam/AdGuardHome/issues/6100
[#6122]: https://github.com/AdguardTeam/AdGuardHome/issues/6122
[#6133]: https://github.com/AdguardTeam/AdGuardHome/issues/6133

[go-1.20.8]:    https://groups.google.com/g/golang-announce/c/Fm51GRLNRvM/m/F5bwBlXMAQAJ
[hsts]:         https://developer.mozilla.org/en-US/docs/Web/HTTP/Headers/Strict-Transport-Security
[ms-v0.107.37]: https://github.com/AdguardTeam/AdGuardHome/milestone/72?closed=1
[rfc6797]:      https://datatracker.ietf.org/doc/html/rfc6797



## [v0.107.36] - 2023-08-02

See also the [v0.107.36 GitHub milestone][ms-v0.107.36].

### Security

- Go version has been updated to prevent the possibility of exploiting the
  CVE-2023-29409 Go vulnerability fixed in [Go 1.20.7][go-1.20.7].

### Deprecated

- Go 1.20 support.  Future versions will require at least Go 1.21 to build.

### Fixed

- Inability to block queries for the root domain, such as `NS .` queries, using
  the *Disallowed domains* feature on the *DNS settings* page ([#6049]).  Users
  who want to block `.` queries should use the `|.^` AdBlock rule or a similar
  regular expression.
- Client hostnames not resolving when upstream server responds with zero-TTL
  records ([#6046]).

### Removed

- Go 1.19 support, as it has reached end of life.

[#6046]: https://github.com/AdguardTeam/AdGuardHome/issues/6046
[#6049]: https://github.com/AdguardTeam/AdGuardHome/issues/6049

[go-1.20.7]:    https://groups.google.com/g/golang-announce/c/X0b6CsSAaYI/m/Efv5DbZ9AwAJ
[ms-v0.107.36]: https://github.com/AdguardTeam/AdGuardHome/milestone/71?closed=1



## [v0.107.35] - 2023-07-26

See also the [v0.107.35 GitHub milestone][ms-v0.107.35].

### Changed

- Improved reliability filtering-rule list updates on Unix systems.

### Fixed

- Occasional client information lookup failures that could lead to the DNS
  server getting stuck ([#6006]).
- `bufio.Scanner: token too long` and other errors when trying to add
  filtering-rule lists with lines over 1024 bytes long or containing cosmetic
  rules ([#6003]).

### Removed

- Default exposure of the non-standard ports 784 and 8853 for DNS-over-QUIC in
  the `Dockerfile`.

[#6003]: https://github.com/AdguardTeam/AdGuardHome/issues/6003
[#6006]: https://github.com/AdguardTeam/AdGuardHome/issues/6006

[ms-v0.107.35]: https://github.com/AdguardTeam/AdGuardHome/milestone/70?closed=1



## [v0.107.34] - 2023-07-12

See also the [v0.107.34 GitHub milestone][ms-v0.107.34].

### Security

- Go version has been updated to prevent the possibility of exploiting the
  CVE-2023-29406 Go vulnerability fixed in [Go 1.19.11][go-1.19.11].

### Added

- Ability to ignore queries for the root domain, such as `NS .` queries
  ([#5990]).

### Changed

- Improved CPU and RAM consumption during updates of filtering-rule lists.

#### Configuration changes

In this release, the schema version has changed from 23 to 24.

- Properties starting with `log_`, and `verbose` property, which used to set up
  logging are now moved to the new object `log` containing new properties
  `file`, `max_backups`, `max_size`, `max_age`, `compress`, `local_time`, and
  `verbose`:

  ```yaml
  # BEFORE:
  'log_file': ""
  'log_max_backups': 0
  'log_max_size': 100
  'log_max_age': 3
  'log_compress': false
  'log_localtime': false
  'verbose': false

  # AFTER:
  'log':
      'file': ""
      'max_backups': 0
      'max_size': 100
      'max_age': 3
      'compress': false
      'local_time': false
      'verbose': false
  ```

  To rollback this change, remove the new object `log`, set back `log_` and
  `verbose` properties and change the `schema_version` back to `23`.

### Deprecated

- Default exposure of the non-standard ports 784 and 8853 for DNS-over-QUIC in
  the `Dockerfile`.

### Fixed

- Two unspecified IPs when a host is blocked in two filter lists ([#5972]).
- Incorrect setting of Parental Control cache size.
- Excessive RAM and CPU consumption by Safe Browsing and Parental Control
  filters ([#5896]).

### Removed

- The `HEALTHCHECK` section and the use of `tini` in the `ENTRYPOINT` section in
  `Dockerfile` ([#5939]).  They caused a lot of issues, especially with tools
  like `docker-compose` and `podman`.

  **NOTE:** Some Docker tools may cache `ENTRYPOINT` sections, so some users may
  be required to backup their configuration, stop the container, purge the old
  image, and reload it from scratch.

[#5896]: https://github.com/AdguardTeam/AdGuardHome/issues/5896
[#5972]: https://github.com/AdguardTeam/AdGuardHome/issues/5972
[#5990]: https://github.com/AdguardTeam/AdGuardHome/issues/5990

[go-1.19.11]:   https://groups.google.com/g/golang-announce/c/2q13H6LEEx0/m/sduSepLLBwAJ
[ms-v0.107.34]: https://github.com/AdguardTeam/AdGuardHome/milestone/69?closed=1



## [v0.107.33] - 2023-07-03

See also the [v0.107.33 GitHub milestone][ms-v0.107.33].

### Added

- The new command-line flag `--web-addr` is the address to serve the web UI on,
  in the host:port format.
- The ability to set inactivity periods for filtering blocked services, both
  globally and per client, in the configuration file ([#951]).  The UI changes
  are coming in the upcoming releases.
- The ability to edit rewrite rules via `PUT /control/rewrite/update` HTTP API
  and the Web UI ([#1577]).

### Changed

#### Configuration changes

In this release, the schema version has changed from 20 to 23.

- Properties `bind_host`, `bind_port`, and `web_session_ttl` which used to setup
  web UI binding configuration, are now moved to a new object `http` containing
  new properties `address` and `session_ttl`:

  ```yaml
  # BEFORE:
  'bind_host': '1.2.3.4'
  'bind_port': 8080
  'web_session_ttl': 720

  # AFTER:
  'http':
    'address': '1.2.3.4:8080'
    'session_ttl': '720h'
  ```

  Note that the new `http.session_ttl` property is now a duration string.  To
  rollback this change, remove the new object `http`, set back `bind_host`,
  `bind_port`, `web_session_ttl`,  and change the `schema_version` back to `22`.
- Property `clients.persistent.blocked_services`, which in schema versions 21
  and earlier used to be a list containing ids of blocked services, is now an
  object containing ids and schedule for blocked services:

  ```yaml
  # BEFORE:
  'clients':
    'persistent':
      - 'name': 'client-name'
        'blocked_services':
        - id_1
        - id_2

  # AFTER:
  'clients':
    'persistent':
    - 'name': client-name
      'blocked_services':
        'ids':
        - id_1
        - id_2
      'schedule':
        'time_zone': 'Local'
        'sun':
          'start': '0s'
          'end': '24h'
        'mon':
          'start': '1h'
          'end': '23h'
  ```

  To rollback this change, replace `clients.persistent.blocked_services` object
  with the list of ids of blocked services and change the `schema_version` back
  to `21`.
- Property `dns.blocked_services`, which in schema versions 20 and earlier used
  to be a list containing ids of blocked services, is now an object containing
  ids and schedule for blocked services:

  ```yaml
  # BEFORE:
  'blocked_services':
  - id_1
  - id_2

  # AFTER:
  'blocked_services':
    'ids':
    - id_1
    - id_2
    'schedule':
      'time_zone': 'Local'
      'sun':
        'start': '0s'
        'end': '24h'
      'mon':
        'start': '10m'
        'end': '23h30m'
      'tue':
        'start': '20m'
        'end': '23h'
      'wed':
        'start': '30m'
        'end': '22h30m'
      'thu':
        'start': '40m'
        'end': '22h'
      'fri':
        'start': '50m'
        'end': '21h30m'
      'sat':
        'start': '1h'
        'end': '21h'
  ```

  To rollback this change, replace `dns.blocked_services` object with the list
  of ids of blocked services and change the `schema_version` back to `20`.

### Deprecated

- The `HEALTHCHECK` section and the use of `tini` in the `ENTRYPOINT` section in
  `Dockerfile` ([#5939]).  They cause a lot of issues, especially with tools
  like `docker-compose` and `podman`, and will be removed in a future release.
- Flags `-h`, `--host`, `-p`, `--port` have been deprecated.  The `-h` flag
  will work as an alias for `--help`, instead of the deprecated `--host` in the
  future releases.

### Fixed

- Ignoring of `/etc/hosts` file when resolving the hostnames of upstream DNS
  servers ([#5902]).
- Excessive error logging when using DNS-over-QUIC ([#5285]).
- Inability to set `bind_host` in `AdGuardHome.yaml` in Docker ([#4231],
  [#4235]).
- The blocklists can now be deleted properly ([#5700]).
- Queries with the question-section target `.`, for example `NS .`, are now
  counted in the statistics and correctly shown in the query log ([#5910]).
- Safe Search not working with `AAAA` queries for domains that don't have `AAAA`
  records ([#5913]).

[#951]:  https://github.com/AdguardTeam/AdGuardHome/issues/951
[#1577]: https://github.com/AdguardTeam/AdGuardHome/issues/1577
[#4231]: https://github.com/AdguardTeam/AdGuardHome/issues/4231
[#4235]: https://github.com/AdguardTeam/AdGuardHome/pull/4235
[#5285]: https://github.com/AdguardTeam/AdGuardHome/issues/5285
[#5700]: https://github.com/AdguardTeam/AdGuardHome/issues/5700
[#5902]: https://github.com/AdguardTeam/AdGuardHome/issues/5902
[#5910]: https://github.com/AdguardTeam/AdGuardHome/issues/5910
[#5913]: https://github.com/AdguardTeam/AdGuardHome/issues/5913
[#5939]: https://github.com/AdguardTeam/AdGuardHome/discussions/5939

[ms-v0.107.33]: https://github.com/AdguardTeam/AdGuardHome/milestone/68?closed=1



## [v0.107.32] - 2023-06-13

### Fixed

- DNSCrypt upstream not resetting the client and resolver information on
  dialing errors ([#5872]).




## [v0.107.31] - 2023-06-08

See also the [v0.107.31 GitHub milestone][ms-v0.107.31].

### Fixed

- Startup errors on OpenWrt ([#5872]).
- Plain-UDP upstreams always falling back to TCP, causing outages and slowdowns
  ([#5873], [#5874]).

[#5872]: https://github.com/AdguardTeam/AdGuardHome/issues/5872
[#5873]: https://github.com/AdguardTeam/AdGuardHome/issues/5873
[#5874]: https://github.com/AdguardTeam/AdGuardHome/issues/5874

[ms-v0.107.31]: https://github.com/AdguardTeam/AdGuardHome/milestone/67?closed=1



## [v0.107.30] - 2023-06-07

See also the [v0.107.30 GitHub milestone][ms-v0.107.30].

### Security

- Go version has been updated to prevent the possibility of exploiting the
  CVE-2023-29402, CVE-2023-29403, and CVE-2023-29404 Go vulnerabilities fixed in
  [Go 1.19.10][go-1.19.10].

### Fixed

- Unquoted IPv6 bind hosts with trailing colons erroneously considered
  unspecified addresses are now properly validated ([#5752]).

  **NOTE:** the Docker healthcheck script now also doesn't interpret the `""`
  value as unspecified address.
- Incorrect `Content-Type` header value in `POST /control/version.json` and `GET
  /control/dhcp/interfaces` HTTP APIs ([#5716]).
- Provided bootstrap servers are now used to resolve the hostnames of plain
  UDP/TCP upstream servers.

[#5716]: https://github.com/AdguardTeam/AdGuardHome/issues/5716

[go-1.19.10]:   https://groups.google.com/g/golang-announce/c/q5135a9d924/m/j0ZoAJOHAwAJ
[ms-v0.107.30]: https://github.com/AdguardTeam/AdGuardHome/milestone/66?closed=1



## [v0.107.29] - 2023-04-18

See also the [v0.107.29 GitHub milestone][ms-v0.107.29].

### Added

- The ability to exclude client activity from the query log or statistics by
  editing client's settings on the respective page in the UI ([#1717], [#4299]).

### Changed

- Stored DHCP leases moved from `leases.db` to `data/leases.json`.  The file
  format has also been optimized.

### Fixed

- The `github.com/mdlayher/raw` dependency has been temporarily returned to
  support raw connections on Darwin ([#5712]).
- Incorrect recording of blocked results as “Blocked by CNAME or IP” in the
  query log ([#5725]).
- All Safe Search services being unchecked by default.
- Panic when a DNSCrypt stamp is invalid ([#5721]).

[#5712]: https://github.com/AdguardTeam/AdGuardHome/issues/5712
[#5721]: https://github.com/AdguardTeam/AdGuardHome/issues/5721
[#5725]: https://github.com/AdguardTeam/AdGuardHome/issues/5725
[#5752]: https://github.com/AdguardTeam/AdGuardHome/issues/5752

[ms-v0.107.29]: https://github.com/AdguardTeam/AdGuardHome/milestone/65?closed=1



## [v0.107.28] - 2023-04-12

See also the [v0.107.28 GitHub milestone][ms-v0.107.28].

### Added

- The ability to exclude client activity from the query log or statistics by
  using the new properties `ignore_querylog` and `ignore_statistics` of the
  items of the `clients.persistent` array ([#1717], [#4299]).  The UI changes
  are coming in the upcoming releases.
- Better profiling information when `debug_pprof` is set to `true`.
- IPv6 support in Safe Search for some services.
- The ability to make bootstrap DNS lookups prefer IPv6 addresses to IPv4 ones
  using the new `dns.bootstrap_prefer_ipv6` configuration file property
  ([#4262]).
- Docker container's healthcheck ([#3290]).
- The new HTTP API `POST /control/protection`, that updates protection state
  and adds an optional pause duration ([#1333]).  The format of request body
  is described in `openapi/openapi.yaml`.  The duration of this pause could
  also be set with the property `protection_disabled_until` in the `dns` object
  of the YAML configuration file.
- The ability to create a static DHCP lease from a dynamic one more easily
  ([#3459]).
- Two new HTTP APIs, `PUT /control/stats/config/update` and `GET
  control/stats/config`, which can be used to set and receive the query log
  configuration.  See `openapi/openapi.yaml` for the full description.
- Two new HTTP APIs, `PUT /control/querylog/config/update` and `GET
  control/querylog/config`, which can be used to set and receive the statistics
  configuration.  See `openapi/openapi.yaml` for the full description.
- The ability to set custom IP for EDNS Client Subnet by using the DNS-server
  configuration section on the DNS settings page in the UI ([#1472]).
- The ability to manage Safe Search for each service by using the new
  `safe_search` property ([#1163]).

### Changed

- ARPA domain names containing a subnet within private networks now also
  considered private, behaving closer to [RFC 6761][rfc6761] ([#5567]).

#### Configuration changes

In this release, the schema version has changed from 17 to 20.

- Property `statistics.interval`, which in schema versions 19 and earlier used
  to be an integer number of days, is now a string with a human-readable
  duration:

  ```yaml
  # BEFORE:
  'statistics':
    # …
    'interval': 1

  # AFTER:
  'statistics':
    # …
    'interval': '24h'
  ```

  To rollback this change, convert the property back into days and change the
  `schema_version` back to `19`.
- The `dns.safesearch_enabled` property has been replaced with `safe_search`
  object containing per-service settings.
- The `clients.persistent.safesearch_enabled` property has been replaced with
  `safe_search` object containing per-service settings.

  ```yaml
    # BEFORE:
    'safesearch_enabled': true

    # AFTER:
    'safe_search':
      'enabled': true
      'bing': true
      'duckduckgo': true
      'google': true
      'pixabay': true
      'yandex': true
      'youtube': true
  ```

  To rollback this change, move the value of `dns.safe_search.enabled` into the
  `dns.safesearch_enabled`, then remove `dns.safe_search` property.  Do the same
  client's specific `clients.persistent.safesearch` and then change the
  `schema_version` back to `17`.

### Deprecated

- The `POST /control/safesearch/enable` HTTP API is deprecated.  Use the new
  `PUT /control/safesearch/settings` API.
- The `POST /control/safesearch/disable` HTTP API is deprecated.  Use the new
  `PUT /control/safesearch/settings` API
- The `safesearch_enabled` property is deprecated in the following HTTP APIs:
  - `GET /control/clients`;
  - `POST /control/clients/add`;
  - `POST /control/clients/update`;
  - `GET /control/clients/find?ip0=...&ip1=...&ip2=...`.

  Check `openapi/openapi.yaml` for more details.
- The `GET /control/stats_info` HTTP API; use the new `GET
  /control/stats/config` API instead.

  **NOTE:** If interval is custom then it will be equal to `90` days for
  compatibility reasons.  See `openapi/openapi.yaml` and `openapi/CHANGELOG.md`.
- The `POST /control/stats_config` HTTP API; use the new `PUT
  /control/stats/config/update` API instead.
- The `GET /control/querylog_info` HTTP API; use the new `GET
  /control/querylog/config` API instead.

  **NOTE:** If interval is custom then it will be equal to `90` days for
  compatibility reasons.  See `openapi/openapi.yaml` and `openapi/CHANGELOG.md`.
- The `POST /control/querylog_config` HTTP API; use the new `PUT
  /control/querylog/config/update` API instead.

### Fixed

- Logging of the client's IP address after failed login attempts ([#5701]).

[#1163]: https://github.com/AdguardTeam/AdGuardHome/issues/1163
[#1333]: https://github.com/AdguardTeam/AdGuardHome/issues/1333
[#1472]: https://github.com/AdguardTeam/AdGuardHome/issues/1472
[#3290]: https://github.com/AdguardTeam/AdGuardHome/issues/3290
[#3459]: https://github.com/AdguardTeam/AdGuardHome/issues/3459
[#4262]: https://github.com/AdguardTeam/AdGuardHome/issues/4262
[#5567]: https://github.com/AdguardTeam/AdGuardHome/issues/5567
[#5701]: https://github.com/AdguardTeam/AdGuardHome/issues/5701

[ms-v0.107.28]: https://github.com/AdguardTeam/AdGuardHome/milestone/64?closed=1
[rfc6761]:      https://datatracker.ietf.org/doc/html/rfc6761




## [v0.107.27] - 2023-04-05

See also the [v0.107.27 GitHub milestone][ms-v0.107.27].

### Security

- Go version has been updated to prevent the possibility of exploiting the
  CVE-2023-24534, CVE-2023-24536, CVE-2023-24537, and CVE-2023-24538 Go
  vulnerabilities fixed in [Go 1.19.8][go-1.19.8].

### Fixed

- Query log not showing all filtered queries when the “Filtered” log filter is
  selected ([#5639]).
- Panic in empty hostname in the filter's URL ([#5631]).
- Panic caused by empty top-level domain name label in `/etc/hosts` files
  ([#5584]).

[#5584]: https://github.com/AdguardTeam/AdGuardHome/issues/5584
[#5631]: https://github.com/AdguardTeam/AdGuardHome/issues/5631
[#5639]: https://github.com/AdguardTeam/AdGuardHome/issues/5639

[go-1.19.8]:    https://groups.google.com/g/golang-announce/c/Xdv6JL9ENs8/m/OV40vnafAwAJ
[ms-v0.107.27]: https://github.com/AdguardTeam/AdGuardHome/milestone/63?closed=1



## [v0.107.26] - 2023-03-09

See also the [v0.107.26 GitHub milestone][ms-v0.107.26].

### Security

- Go version has been updated to prevent the possibility of exploiting the
  CVE-2023-24532 Go vulnerability fixed in [Go 1.19.7][go-1.19.7].

### Added

- The ability to set custom IP for EDNS Client Subnet by using the new
  `dns.edns_client_subnet.use_custom` and `dns.edns_client_subnet.custom_ip`
  properties ([#1472]).  The UI changes are coming in the upcoming releases.
- The ability to use `dnstype` rules in the disallowed domains list ([#5468]).
  This allows dropping requests based on their question types.

### Changed

#### Configuration changes

- Property `edns_client_subnet`, which in schema versions 16 and earlier used
  to be a part of the `dns` object, is now part of the `dns.edns_client_subnet`
  object:

  ```yaml
  # BEFORE:
  'dns':
    # …
    'edns_client_subnet': false

  # AFTER:
  'dns':
    # …
    'edns_client_subnet':
      'enabled': false
      'use_custom': false
      'custom_ip': ''
  ```

  To rollback this change, move the value of `dns.edns_client_subnet.enabled`
  into the `dns.edns_client_subnet`, remove the properties
  `dns.edns_client_subnet.enabled`, `dns.edns_client_subnet.use_custom`,
  `dns.edns_client_subnet.custom_ip`, and change the `schema_version` back to
  `16`.

### Fixed

- Obsolete value of the Interface MTU DHCP option is now omitted ([#5281]).
- Various dark theme bugs ([#5439], [#5441], [#5442], [#5515]).
- Automatic update on MIPS64 and little-endian 32-bit MIPS architectures
  ([#5270], [#5373]).
- Requirements to domain names in domain-specific upstream configurations have
  been relaxed to meet those from [RFC 3696][rfc3696] ([#4884]).
- Failing service installation via script on FreeBSD ([#5431]).

[#4884]: https://github.com/AdguardTeam/AdGuardHome/issues/4884
[#5270]: https://github.com/AdguardTeam/AdGuardHome/issues/5270
[#5281]: https://github.com/AdguardTeam/AdGuardHome/issues/5281
[#5373]: https://github.com/AdguardTeam/AdGuardHome/issues/5373
[#5431]: https://github.com/AdguardTeam/AdGuardHome/issues/5431
[#5439]: https://github.com/AdguardTeam/AdGuardHome/issues/5439
[#5441]: https://github.com/AdguardTeam/AdGuardHome/issues/5441
[#5442]: https://github.com/AdguardTeam/AdGuardHome/issues/5442
[#5468]: https://github.com/AdguardTeam/AdGuardHome/issues/5468
[#5515]: https://github.com/AdguardTeam/AdGuardHome/issues/5515

[go-1.19.7]:    https://groups.google.com/g/golang-announce/c/3-TpUx48iQY
[ms-v0.107.26]: https://github.com/AdguardTeam/AdGuardHome/milestone/62?closed=1
[rfc3696]:      https://datatracker.ietf.org/doc/html/rfc3696



## [v0.107.25] - 2023-02-21

See also the [v0.107.25 GitHub milestone][ms-v0.107.25].

### Fixed

- Panic when using unencrypted DNS-over-HTTPS ([#5518]).

[#5518]: https://github.com/AdguardTeam/AdGuardHome/issues/5518

[ms-v0.107.25]: https://github.com/AdguardTeam/AdGuardHome/milestone/61?closed=1



## [v0.107.24] - 2023-02-15

See also the [v0.107.24 GitHub milestone][ms-v0.107.24].

### Security

- Go version has been updated, both because Go 1.18 has reached end of life an
  to prevent the possibility of exploiting the Go vulnerabilities fixed in [Go
  1.19.6][go-1.19.6].

### Added

- The ability to disable statistics by using the new `statistics.enabled`
  property.  Previously it was necessary to set the `statistics_interval` to 0,
  losing the previous value ([#1717], [#4299]).
- The ability to exclude domain names from the query log or statistics by using
  the new `querylog.ignored` or `statistics.ignored` properties ([#1717],
  [#4299]).  The UI changes are coming in the upcoming releases.

### Changed

#### Configuration changes

In this release, the schema version has changed from 14 to 16.

- Property `statistics_interval`, which in schema versions 15 and earlier used
  to be a part of the `dns` object, is now a part of the `statistics` object:

  ```yaml
  # BEFORE:
  'dns':
    # …
    'statistics_interval': 1

  # AFTER:
  'statistics':
    # …
    'interval': 1
  ```

  To rollback this change, move the property back into the `dns` object and
  change the `schema_version` back to `15`.
- The properties `dns.querylog_enabled`, `dns.querylog_file_enabled`,
  `dns.querylog_interval`, and `dns.querylog_size_memory` have been moved to the
  new `querylog` object.

  ```yaml
  # BEFORE:
  'dns':
    'querylog_enabled': true
    'querylog_file_enabled': true
    'querylog_interval': '2160h'
    'querylog_size_memory': 1000

  # AFTER:
  'querylog':
    'enabled': true
    'file_enabled': true
    'interval': '2160h'
    'size_memory': 1000
    'ignored': []
  ```

  To rollback this change, rename and move properties back into the `dns`
  object, remove `querylog` object and `querylog.ignored` property, and change
  the `schema_version` back to `14`.

### Deprecated

- Go 1.19 support.  Future versions will require at least Go 1.20 to build.

### Fixed

- Setting the AD (Authenticated Data) flag on responses that have the DO (DNSSEC
  OK) flag set but not the AD flag ([#5479]).
- Client names resolved via reverse DNS not being updated ([#4939]).
- The icon for League Of Legends on the Blocked services page ([#5433]).

### Removed

- Go 1.18 support, as it has reached end of life.

[#1717]: https://github.com/AdguardTeam/AdGuardHome/issues/1717
[#4299]: https://github.com/AdguardTeam/AdGuardHome/issues/4299
[#4939]: https://github.com/AdguardTeam/AdGuardHome/issues/4939
[#5433]: https://github.com/AdguardTeam/AdGuardHome/issues/5433
[#5479]: https://github.com/AdguardTeam/AdGuardHome/issues/5479

[go-1.19.6]:    https://groups.google.com/g/golang-announce/c/V0aBFqaFs_E
[ms-v0.107.24]: https://github.com/AdguardTeam/AdGuardHome/milestone/60?closed=1



## [v0.107.23] - 2023-02-01

See also the [v0.107.23 GitHub milestone][ms-v0.107.23].

### Added

- DNS64 support ([#5117]).  The function may be enabled with new `use_dns64`
  property under `dns` object in the configuration along with `dns64_prefixes`,
  the set of exclusion prefixes to filter AAAA responses.  The Well-Known Prefix
  (`64:ff9b::/96`) is used if no custom prefixes are specified.

### Fixed

- Filtering rules with `*` as the hostname not working properly ([#5245]).
- Various dark theme bugs ([#5375]).

### Removed

- The “beta frontend” and the corresponding APIs.  They never quite worked
  properly, and the future new version of AdGuard Home API will probably be
  different.

  Correspondingly, the configuration parameter `beta_bind_port` has been removed
  as well.

[#5117]: https://github.com/AdguardTeam/AdGuardHome/issues/5117
[#5245]: https://github.com/AdguardTeam/AdGuardHome/issues/5245
[#5375]: https://github.com/AdguardTeam/AdGuardHome/issues/5375

[ms-v0.107.23]: https://github.com/AdguardTeam/AdGuardHome/milestone/59?closed=1



## [v0.107.22] - 2023-01-19

See also the [v0.107.22 GitHub milestone][ms-v0.107.22].

### Added

- Experimental Dark UI theme ([#613]).
- The new HTTP API `PUT /control/profile/update`, that updates current user
  language and UI theme.  The format of request body is described in
  `openapi/openapi.yaml`.

### Changed

- The HTTP API `GET /control/profile` now returns enhanced object with
  current user's name, language, and UI theme.  The format of response body is
  described in `openapi/openapi.yaml` and `openapi/CHANGELOG.md`.

### Fixed

- `AdGuardHome --update` freezing when another instance of AdGuard Home is
  running ([#4223], [#5191]).
- The `--update` flag performing an update even when there is no version change.
- Failing HTTPS redirection on saving the encryption settings ([#4898]).
- Zeroing rules counter of erroneously edited filtering rule lists ([#5290]).
- Filters updating strategy, which could sometimes lead to use of broken or
  incompletely downloaded lists ([#5258]).

[#613]:  https://github.com/AdguardTeam/AdGuardHome/issues/613
[#5191]: https://github.com/AdguardTeam/AdGuardHome/issues/5191
[#5290]: https://github.com/AdguardTeam/AdGuardHome/issues/5290
[#5258]: https://github.com/AdguardTeam/AdGuardHome/issues/5258

[ms-v0.107.22]: https://github.com/AdguardTeam/AdGuardHome/milestone/58?closed=1



## [v0.107.21] - 2022-12-15

See also the [v0.107.21 GitHub milestone][ms-v0.107.21].

### Changed

- The URLs of the default filters for new installations are synchronized to
  those introduced in v0.107.20 ([#5238]).

  **NOTE:** Some users may need to re-add the lists from the vetted filter lists
  to update the URLs to the new ones.  Custom filters added by users themselves
  do not require re-adding.

### Fixed

- Errors popping up during updates of settings, which could sometimes cause the
  server to stop responding ([#5251]).

[#5238]: https://github.com/AdguardTeam/AdGuardHome/issues/5238
[#5251]: https://github.com/AdguardTeam/AdGuardHome/issues/5251

[ms-v0.107.21]: https://github.com/AdguardTeam/AdGuardHome/milestone/57?closed=1



## [v0.107.20] - 2022-12-07

See also the [v0.107.20 GitHub milestone][ms-v0.107.20].

### Security

- Go version has been updated to prevent the possibility of exploiting the
  CVE-2022-41717 and CVE-2022-41720 Go vulnerabilities fixed in [Go
  1.18.9][go-1.18.9].

### Added

- The ability to clear the DNS cache ([#5190]).

### Changed

- DHCP server initialization errors are now logged at debug level if the server
  itself disabled ([#4944]).

### Fixed

- Wrong validation error messages on the DHCP configuration page ([#5208]).
- Slow upstream checks making the API unresponsive ([#5193]).
- The TLS initialization errors preventing AdGuard Home from starting ([#5189]).
  Instead, AdGuard Home disables encryption and shows an error message on the
  encryption settings page in the UI, which was the intended previous behavior.
- URLs of some vetted blocklists.

[#4944]: https://github.com/AdguardTeam/AdGuardHome/issues/4944
[#5189]: https://github.com/AdguardTeam/AdGuardHome/issues/5189
[#5190]: https://github.com/AdguardTeam/AdGuardHome/issues/5190
[#5193]: https://github.com/AdguardTeam/AdGuardHome/issues/5193
[#5208]: https://github.com/AdguardTeam/AdGuardHome/issues/5208

[go-1.18.9]:    https://groups.google.com/g/golang-announce/c/L_3rmdT0BMU
[ms-v0.107.20]: https://github.com/AdguardTeam/AdGuardHome/milestone/56?closed=1



## [v0.107.19] - 2022-11-23

See also the [v0.107.19 GitHub milestone][ms-v0.107.19].

### Added

- The ability to block popular Mastodon instances
  ([AdguardTeam/HostlistsRegistry#100]).
- The new `--update` command-line option, which allows updating AdGuard Home
  silently ([#4223]).

### Changed

- Minor UI changes.

[#4223]: https://github.com/AdguardTeam/AdGuardHome/issues/4223

[ms-v0.107.19]: https://github.com/AdguardTeam/AdGuardHome/milestone/55?closed=1

[AdguardTeam/HostlistsRegistry#100]: https://github.com/AdguardTeam/HostlistsRegistry/pull/100



## [v0.107.18] - 2022-11-08

See also the [v0.107.18 GitHub milestone][ms-v0.107.18].

### Fixed

- Crash on some systems when domains from system hosts files are processed
  ([#5089]).

[#5089]: https://github.com/AdguardTeam/AdGuardHome/issues/5089

[ms-v0.107.18]: https://github.com/AdguardTeam/AdGuardHome/milestone/54?closed=1



## [v0.107.17] - 2022-11-02

See also the [v0.107.17 GitHub milestone][ms-v0.107.17].

### Security

- Go version has been updated to prevent the possibility of exploiting the
  CVE-2022-41716 Go vulnerability fixed in [Go 1.18.8][go-1.18.8].

### Added

- The warning message when adding a certificate having no IP addresses
  ([#4898]).
- Several new blockable services ([#3972]).  Those will now be more in sync with
  the services that are already blockable in AdGuard DNS.
- A new HTTP API, `GET /control/blocked_services/all`, that lists all available
  blocked services and their data, such as SVG icons ([#3972]).
- The new optional `tls.override_tls_ciphers` property, which allows
  overriding TLS ciphers used by AdGuard Home ([#4925], [#4990]).
- The ability to serve DNS on link-local IPv6 addresses ([#2926]).
- The ability to put [ClientIDs][clientid] into DNS-over-HTTPS hostnames as
  opposed to URL paths ([#3418]).  Note that AdGuard Home checks the server name
  only if the URL does not contain a ClientID.

### Changed

- DNS-over-TLS resolvers aren't returned anymore when the configured TLS
  certificate contains no IP addresses ([#4927]).
- Responses with `SERVFAIL` code are now cached for at least 30 seconds.

### Deprecated

- The `GET /control/blocked_services/services` HTTP API; use the new
  `GET /control/blocked_services/all` API instead ([#3972]).

### Fixed

- ClientIDs not working when using DNS-over-HTTPS with HTTP/3.
- Editing the URL of an enabled rule list also includes validation of the filter
  contents preventing from saving a bad one ([#4916]).
- The default value of `dns.cache_size` accidentally set to 0 has now been
  reverted to 4 MiB ([#5010]).
- Responses for which the DNSSEC validation had explicitly been omitted aren't
  cached now ([#4942]).
- Web UI not switching to HTTP/3 ([#4986], [#4993]).

[#2926]: https://github.com/AdguardTeam/AdGuardHome/issues/2926
[#3418]: https://github.com/AdguardTeam/AdGuardHome/issues/3418
[#3972]: https://github.com/AdguardTeam/AdGuardHome/issues/3972
[#4898]: https://github.com/AdguardTeam/AdGuardHome/issues/4898
[#4916]: https://github.com/AdguardTeam/AdGuardHome/issues/4916
[#4925]: https://github.com/AdguardTeam/AdGuardHome/issues/4925
[#4942]: https://github.com/AdguardTeam/AdGuardHome/issues/4942
[#4986]: https://github.com/AdguardTeam/AdGuardHome/issues/4986
[#4990]: https://github.com/AdguardTeam/AdGuardHome/issues/4990
[#4993]: https://github.com/AdguardTeam/AdGuardHome/issues/4993
[#5010]: https://github.com/AdguardTeam/AdGuardHome/issues/5010

[clientid]:     https://github.com/AdguardTeam/AdGuardHome/wiki/Clients#clientid
[go-1.18.8]:    https://groups.google.com/g/golang-announce/c/mbHY1UY3BaM
[ms-v0.107.17]: https://github.com/AdguardTeam/AdGuardHome/milestone/53?closed=1



## [v0.107.16] - 2022-10-07

This is a security update.  There is no GitHub milestone, since no GitHub issues
were resolved.

### Security

- Go version has been updated to prevent the possibility of exploiting the
  CVE-2022-2879, CVE-2022-2880, and CVE-2022-41715 Go vulnerabilities fixed in
  [Go 1.18.7][go-1.18.7].

[go-1.18.7]: https://groups.google.com/g/golang-announce/c/xtuG5faxtaU



## [v0.107.15] - 2022-10-03

See also the [v0.107.15 GitHub milestone][ms-v0.107.15].

### Security

- As an additional CSRF protection measure, AdGuard Home now ensures that
  requests that change its state but have no body (such as `POST
  /control/stats_reset` requests) do not have a `Content-Type` header set on
  them ([#4970]).

### Added

#### Experimental HTTP/3 Support

See [#3955] and the related issues for more details.  These features are still
experimental and may break or change in the future.

- DNS-over-HTTP/3 DNS and web UI client request support.  This feature must be
  explicitly enabled by setting the new property `dns.serve_http3` in the
  configuration file to `true`.
- DNS-over-HTTP upstreams can now upgrade to HTTP/3 if the new configuration
  file property `dns.use_http3_upstreams` is set to `true`.
- Upstreams with forced DNS-over-HTTP/3 and no fallback to prior HTTP versions
  using the `h3://` scheme.

### Fixed

- User-specific blocked services not applying correctly ([#4945], [#4982],
  [#4983]).
- `only application/json is allowed` errors in various APIs ([#4970]).

[#3955]: https://github.com/AdguardTeam/AdGuardHome/issues/3955
[#4945]: https://github.com/AdguardTeam/AdGuardHome/issues/4945
[#4970]: https://github.com/AdguardTeam/AdGuardHome/issues/4970
[#4982]: https://github.com/AdguardTeam/AdGuardHome/issues/4982
[#4983]: https://github.com/AdguardTeam/AdGuardHome/issues/4983

[ms-v0.107.15]: https://github.com/AdguardTeam/AdGuardHome/milestone/51?closed=1



## [v0.107.14] - 2022-09-29

See also the [v0.107.14 GitHub milestone][ms-v0.107.14].

### Security

A Cross-Site Request Forgery (CSRF) vulnerability has been discovered.  We thank
Daniel Elkabes from Mend.io for reporting this vulnerability to us.  This is
[CVE-2022-32175].

#### `SameSite` Policy

The `SameSite` policy on the AdGuard Home session cookies is now set to `Lax`.
Which means that the only cross-site HTTP request for which the browser is
allowed to send the session cookie is navigating to the AdGuard Home domain.

**Users are strongly advised to log out, clear browser cache, and log in again
after updating.**

#### Removal Of Plain-Text APIs (BREAKING API CHANGE)

We have implemented several measures to prevent such vulnerabilities in the
future, but some of these measures break backwards compatibility for the sake of
better protection.

The following APIs, which previously accepted or returned `text/plain` data,
now accept or return data as JSON.  All new formats for the request and response
bodies are documented in `openapi/openapi.yaml` and `openapi/CHANGELOG.md`.

- `GET  /control/i18n/current_language`;
- `POST /control/dhcp/find_active_dhcp`;
- `POST /control/filtering/set_rules`;
- `POST /control/i18n/change_language`.

#### Stricter Content-Type Checks (BREAKING API CHANGE)

All JSON APIs that expect a body now check if the request actually has
`Content-Type` set to `application/json`.

#### Other Security Changes

- Weaker cipher suites that use the CBC (cipher block chaining) mode of
  operation have been disabled ([#2993]).

### Added

- Support for plain (unencrypted) HTTP/2 ([#4930]).  This is useful for AdGuard
  Home installations behind a reverse proxy.

### Fixed

- Incorrect path template in DDR responses ([#4927]).

[#2993]: https://github.com/AdguardTeam/AdGuardHome/issues/2993
[#4927]: https://github.com/AdguardTeam/AdGuardHome/issues/4927
[#4930]: https://github.com/AdguardTeam/AdGuardHome/issues/4930

[CVE-2022-32175]: https://www.cvedetails.com/cve/CVE-2022-32175
[ms-v0.107.14]:   https://github.com/AdguardTeam/AdGuardHome/milestone/50?closed=1



## [v0.107.13] - 2022-09-14

See also the [v0.107.13 GitHub milestone][ms-v0.107.13].

### Added

- The new optional `dns.ipset_file` property, which can be set in the
  configuration file.  It allows loading the `ipset` list from a file, just like
  `dns.upstream_dns_file` does for upstream servers ([#4686]).

### Changed

- The minimum DHCP message size is reassigned back to BOOTP's constraint of 300
  bytes ([#4904]).

### Fixed

- Panic when adding a static lease within the disabled DHCP server ([#4722]).

[#4686]: https://github.com/AdguardTeam/AdGuardHome/issues/4686
[#4722]: https://github.com/AdguardTeam/AdGuardHome/issues/4722
[#4904]: https://github.com/AdguardTeam/AdGuardHome/issues/4904

[ms-v0.107.13]: https://github.com/AdguardTeam/AdGuardHome/milestone/49?closed=1



## [v0.107.12] - 2022-09-07

See also the [v0.107.12 GitHub milestone][ms-v0.107.12].

### Security

- Go version has been updated to prevent the possibility of exploiting the
  CVE-2022-27664 and CVE-2022-32190 Go vulnerabilities fixed in
  [Go 1.18.6][go-1.18.6].

### Added

- New `bool`, `dur`, `u8`, and `u16` DHCP options to provide more convenience on
  options control by setting values in a human-readable format ([#4705]).  See
  also a [Wiki page][wiki-dhcp-opts].
- New `del` DHCP option which removes the corresponding option from server's
  response ([#4337]).  See also a [Wiki page][wiki-dhcp-opts].

  **NOTE:** This modifier affects all the parameters in the response and not
  only the requested ones.
- A new HTTP API, `GET /control/blocked_services/services`, that lists all
  available blocked services ([#4535]).

### Changed

- The DHCP options handling is now closer to the [RFC 2131][rfc-2131] ([#4705]).
- When the DHCP server is enabled, queries for domain names under
  `dhcp.local_domain_name` not pointing to real DHCP client hostnames are now
  processed by filters ([#4865]).
- The `DHCPREQUEST` handling is now closer to the [RFC 2131][rfc-2131]
  ([#4863]).
- The internal DNS client, used to resolve hostnames of external clients and
  also during automatic updates, now respects the upstream mode settings for the
  main DNS client ([#4403]).

### Deprecated

- Ports 784 and 8853 for DNS-over-QUIC in Docker images.  Users who still serve
  DoQ on these ports are encouraged to move to the standard port 853.  These
  ports will be removed from the `EXPOSE` section of our `Dockerfile` in a
  future release.
- Go 1.18 support.  Future versions will require at least Go 1.19 to build.

### Fixed

- The length of the DHCP server's response is now at least 576 bytes as per
  [RFC 2131][rfc-2131] recommendation ([#4337]).
- Dynamic leases created with empty hostnames ([#4745]).
- Unnecessary logging of non-critical statistics errors ([#4850]).

[#4337]: https://github.com/AdguardTeam/AdGuardHome/issues/4337
[#4403]: https://github.com/AdguardTeam/AdGuardHome/issues/4403
[#4535]: https://github.com/AdguardTeam/AdGuardHome/issues/4535
[#4705]: https://github.com/AdguardTeam/AdGuardHome/issues/4705
[#4745]: https://github.com/AdguardTeam/AdGuardHome/issues/4745
[#4850]: https://github.com/AdguardTeam/AdGuardHome/issues/4850
[#4863]: https://github.com/AdguardTeam/AdGuardHome/issues/4863
[#4865]: https://github.com/AdguardTeam/AdGuardHome/issues/4865

[go-1.18.6]:      https://groups.google.com/g/golang-announce/c/x49AQzIVX-s
[ms-v0.107.12]:   https://github.com/AdguardTeam/AdGuardHome/milestone/48?closed=1
[rfc-2131]:       https://datatracker.ietf.org/doc/html/rfc2131
[wiki-dhcp-opts]: https://github.com/adguardTeam/adGuardHome/wiki/DHCP#config-4



## [v0.107.11] - 2022-08-19

See also the [v0.107.11 GitHub milestone][ms-v0.107.11].

### Added

- Bilibili service blocking ([#4795]).

### Changed

- DNS-over-QUIC connections now use keepalive.

### Fixed

- Migrations from releases older than v0.107.7 failing ([#4846]).

[#4795]: https://github.com/AdguardTeam/AdGuardHome/issues/4795
[#4846]: https://github.com/AdguardTeam/AdGuardHome/issues/4846

[ms-v0.107.11]: https://github.com/AdguardTeam/AdGuardHome/milestone/47?closed=1



## [v0.107.10] - 2022-08-17

See also the [v0.107.10 GitHub milestone][ms-v0.107.10].

### Added

- Arabic localization.
- Support for Discovery of Designated Resolvers (DDR) according to the [RFC
  draft][ddr-draft] ([#4463]).

### Changed

- Our snap package now uses the `core22` image as its base ([#4843]).

### Fixed

- DHCP not working on most OSes ([#4836]).
- `invalid argument` errors during update checks on older Linux kernels
  ([#4670]).
- Data races and concurrent map access in statistics module ([#4358], [#4342]).

[#4342]: https://github.com/AdguardTeam/AdGuardHome/issues/4342
[#4358]: https://github.com/AdguardTeam/AdGuardHome/issues/4358
[#4670]: https://github.com/AdguardTeam/AdGuardHome/issues/4670
[#4843]: https://github.com/AdguardTeam/AdGuardHome/issues/4843

[ddr-draft]:    https://datatracker.ietf.org/doc/html/draft-ietf-add-ddr-08
[ms-v0.107.10]: https://github.com/AdguardTeam/AdGuardHome/milestone/46?closed=1



## [v0.107.9] - 2022-08-03

See also the [v0.107.9 GitHub milestone][ms-v0.107.9].

### Security

- Go version has been updated to prevent the possibility of exploiting the
  CVE-2022-32189 Go vulnerability fixed in [Go 1.18.5][go-1.18.5].  Go 1.17
  support has also been removed, as it has reached end of life and will not
  receive security updates.

### Added

- Domain-specific upstream servers test.  If such test fails, a warning message
  is shown ([#4517]).
- `windows/arm64` support ([#3057]).

### Changed

- UI and update links have been changed to make them more resistant to DNS
  blocking.

### Fixed

- DHCP not working on most OSes ([#4836]).
- Several UI issues ([#4775], [#4776], [#4782]).

### Removed

- Go 1.17 support, as it has reached end of life.

[#3057]: https://github.com/AdguardTeam/AdGuardHome/issues/3057
[#4517]: https://github.com/AdguardTeam/AdGuardHome/issues/4517
[#4775]: https://github.com/AdguardTeam/AdGuardHome/issues/4775
[#4776]: https://github.com/AdguardTeam/AdGuardHome/issues/4776
[#4782]: https://github.com/AdguardTeam/AdGuardHome/issues/4782
[#4836]: https://github.com/AdguardTeam/AdGuardHome/issues/4836

[go-1.18.5]:   https://groups.google.com/g/golang-announce/c/YqYYG87xB10
[ms-v0.107.9]: https://github.com/AdguardTeam/AdGuardHome/milestone/45?closed=1



## [v0.107.8] - 2022-07-13

See also the [v0.107.8 GitHub milestone][ms-v0.107.8].

### Security

- Go version has been updated to prevent the possibility of exploiting the
  CVE-2022-1705, CVE-2022-32148, CVE-2022-30631, and other Go vulnerabilities
  fixed in [Go 1.17.12][go-1.17.12].

  <!--
      TODO(a.garipov): Use the above format in all similar announcements below.
  -->

### Fixed

- DHCP lease validation incorrectly letting users assign the IP address of the
  gateway as the address of the lease ([#4698]).
- Updater no longer expects a hardcoded name for  `AdGuardHome` executable
  ([#4219]).
- Inconsistent names of runtime clients from hosts files ([#4683]).
- PTR requests for addresses leased by DHCP will now be resolved into hostnames
  under `dhcp.local_domain_name` ([#4699]).
- Broken service installation on OpenWrt ([#4677]).

[#4219]: https://github.com/AdguardTeam/AdGuardHome/issues/4219
[#4677]: https://github.com/AdguardTeam/AdGuardHome/issues/4677
[#4683]: https://github.com/AdguardTeam/AdGuardHome/issues/4683
[#4698]: https://github.com/AdguardTeam/AdGuardHome/issues/4698
[#4699]: https://github.com/AdguardTeam/AdGuardHome/issues/4699

[go-1.17.12]:  https://groups.google.com/g/golang-announce/c/nqrv9fbR0zE
[ms-v0.107.8]: https://github.com/AdguardTeam/AdGuardHome/milestone/44?closed=1



## [v0.107.7] - 2022-06-06

See also the [v0.107.7 GitHub milestone][ms-v0.107.7].

### Security

- Go version has been updated to prevent the possibility of exploiting the
  [CVE-2022-29526], [CVE-2022-30634], [CVE-2022-30629], [CVE-2022-30580], and
  [CVE-2022-29804] Go vulnerabilities.
- Enforced password strength policy ([#3503]).

### Added

- Support for the final DNS-over-QUIC standard, [RFC 9250][rfc-9250] ([#4592]).
- Support upstreams for subdomains of a domain only ([#4503]).
- The ability to control each source of runtime clients separately via
  `clients.runtime_sources` configuration object ([#3020]).
- The ability to customize the set of networks that are considered private
  through the new `dns.private_networks` property in the configuration file
  ([#3142]).
- EDNS Client-Subnet information in the request details section of a query log
  record ([#3978]).
- Support for hostnames for plain UDP upstream servers using the `udp://` scheme
  ([#4166]).
- Logs are now collected by default on FreeBSD and OpenBSD when AdGuard Home is
  installed as a service ([#4213]).

### Changed

- On OpenBSD, the daemon script now uses the recommended `/bin/ksh` shell
  instead of the `/bin/sh` one ([#4533]).  To apply this change, backup your
  data and run `AdGuardHome -s uninstall && AdGuardHome -s install`.
- The default DNS-over-QUIC port number is now `853` instead of `754` in
  accordance with [RFC 9250][rfc-9250] ([#4276]).
- Reverse DNS now has a greater priority as the source of runtime clients'
  information than ARP neighborhood.
- Improved detection of runtime clients through more resilient ARP processing
  ([#3597]).
- The TTL of responses served from the optimistic cache is now lowered to 10
  seconds.
- Domain-specific private reverse DNS upstream servers are now validated to
  allow only `*.in-addr.arpa` and `*.ip6.arpa` domains pointing to
  locally-served networks ([#3381]).

  **NOTE:**  If you already have invalid entries in your configuration, consider
  removing them manually, since they essentially had no effect.
- Response filtering is now performed using the record types of the answer
  section of messages as opposed to the type of the question ([#4238]).
- Instead of adding the build time information, the build scripts now use the
  standardized environment variable [`SOURCE_DATE_EPOCH`][repr] to add the date
  of the commit from which the binary was built ([#4221]).  This should simplify
  reproducible builds for package maintainers and those who compile their own
  AdGuard Home.
- The property `local_domain_name` is now in the `dhcp` object in the
  configuration file to avoid confusion ([#3367]).
- The `dns.bogus_nxdomain` property in the configuration file now supports CIDR
  notation alongside IP addresses ([#1730]).

#### Configuration changes

In this release, the schema version has changed from 12 to 14.

- Object `clients`, which in schema versions 13 and earlier was an array of
  actual persistent clients, is now consist of `persistent` and
  `runtime_sources` properties:

  ```yaml
  # BEFORE:
  'clients':
  - name: client-name
    # …

  # AFTER:
  'clients':
    'persistent':
      - name: client-name
        # …
    'runtime_sources':
      whois: true
      arp: true
      rdns: true
      dhcp: true
      hosts: true
  ```

  The value for `clients.runtime_sources.rdns` property is taken from
  `dns.resolve_clients` property.  To rollback this change, remove the
  `runtime_sources` property, move the contents of `persistent` into the
  `clients` itself, the value of `clients.runtime_sources.rdns` into the
  `dns.resolve_clients`, and change the `schema_version` back to `13`.
- Property `local_domain_name`, which in schema versions 12 and earlier used to
  be a part of the `dns` object, is now a part of the `dhcp` object:

  ```yaml
  # BEFORE:
  'dns':
    # …
    'local_domain_name': 'lan'

  # AFTER:
  'dhcp':
    # …
    'local_domain_name': 'lan'
  ```

  To rollback this change, move the property back into the `dns` object and
  change the `schema_version` back to `12`.

### Deprecated

- The `--no-etc-hosts` option.  Its functionality is now controlled by
  `clients.runtime_sources.hosts` configuration property.  v0.109.0 will remove
  the flag completely.

### Fixed

- Query log occasionally going into an infinite loop ([#4591]).
- Service startup on boot on systems using SysV-init ([#4480]).
- Detection of the stopped service status on macOS and Linux ([#4273]).
- Case-sensitive ClientID ([#4542]).
- Slow version update queries making other HTTP APIs unresponsive ([#4499]).
- ARP tables refreshing process causing excessive PTR requests ([#3157]).

[#1730]: https://github.com/AdguardTeam/AdGuardHome/issues/1730
[#3020]: https://github.com/AdguardTeam/AdGuardHome/issues/3020
[#3142]: https://github.com/AdguardTeam/AdGuardHome/issues/3142
[#3157]: https://github.com/AdguardTeam/AdGuardHome/issues/3157
[#3367]: https://github.com/AdguardTeam/AdGuardHome/issues/3367
[#3381]: https://github.com/AdguardTeam/AdGuardHome/issues/3381
[#3503]: https://github.com/AdguardTeam/AdGuardHome/issues/3503
[#3597]: https://github.com/AdguardTeam/AdGuardHome/issues/3597
[#3978]: https://github.com/AdguardTeam/AdGuardHome/issues/3978
[#4166]: https://github.com/AdguardTeam/AdGuardHome/issues/4166
[#4213]: https://github.com/AdguardTeam/AdGuardHome/issues/4213
[#4221]: https://github.com/AdguardTeam/AdGuardHome/issues/4221
[#4238]: https://github.com/AdguardTeam/AdGuardHome/issues/4238
[#4273]: https://github.com/AdguardTeam/AdGuardHome/issues/4273
[#4276]: https://github.com/AdguardTeam/AdGuardHome/issues/4276
[#4480]: https://github.com/AdguardTeam/AdGuardHome/issues/4480
[#4499]: https://github.com/AdguardTeam/AdGuardHome/issues/4499
[#4503]: https://github.com/AdguardTeam/AdGuardHome/issues/4503
[#4533]: https://github.com/AdguardTeam/AdGuardHome/issues/4533
[#4542]: https://github.com/AdguardTeam/AdGuardHome/issues/4542
[#4591]: https://github.com/AdguardTeam/AdGuardHome/issues/4591
[#4592]: https://github.com/AdguardTeam/AdGuardHome/issues/4592

[CVE-2022-29526]: https://www.cvedetails.com/cve/CVE-2022-29526
[CVE-2022-29804]: https://www.cvedetails.com/cve/CVE-2022-29804
[CVE-2022-30580]: https://www.cvedetails.com/cve/CVE-2022-30580
[CVE-2022-30629]: https://www.cvedetails.com/cve/CVE-2022-30629
[CVE-2022-30634]: https://www.cvedetails.com/cve/CVE-2022-30634
[ms-v0.107.7]:    https://github.com/AdguardTeam/AdGuardHome/milestone/43?closed=1
[rfc-9250]:       https://datatracker.ietf.org/doc/html/rfc9250



## [v0.107.6] - 2022-04-13

See also the [v0.107.6 GitHub milestone][ms-v0.107.6].

### Security

- `User-Agent` HTTP header removed from outgoing DNS-over-HTTPS requests.
- Go version has been updated to prevent the possibility of exploiting the
  [CVE-2022-24675], [CVE-2022-27536], and [CVE-2022-28327] Go vulnerabilities.

### Added

- Support for SVCB/HTTPS parameter `dohpath` in filtering rules with
  the `dnsrewrite` modifier according to the [RFC draft][dns-draft-02]
  ([#4463]).

### Changed

- Filtering rules with the `dnsrewrite` modifier that create SVCB or HTTPS
  responses should use `ech` instead of `echconfig` to conform with the [latest
  drafts][svcb-draft-08].

### Deprecated

- SVCB/HTTPS parameter name `echconfig` in filtering rules with the `dnsrewrite`
  modifier.  Use `ech` instead.  v0.109.0 will remove support for the outdated
  name `echconfig`.
- Obsolete `--no-mem-optimization` option ([#4437]).  v0.109.0 will remove the
  flag completely.

### Fixed

- I/O timeout errors when checking for the presence of another DHCP server.
- Network interfaces being incorrectly labeled as down during installation.
- Rules for blocking the QQ service ([#3717]).

### Removed

- Go 1.16 support, since that branch of the Go compiler has reached end of life
  and doesn't receive security updates anymore.

[#3717]: https://github.com/AdguardTeam/AdGuardHome/issues/3717
[#4437]: https://github.com/AdguardTeam/AdGuardHome/issues/4437
[#4463]: https://github.com/AdguardTeam/AdGuardHome/issues/4463

[CVE-2022-24675]: https://www.cvedetails.com/cve/CVE-2022-24675
[CVE-2022-27536]: https://www.cvedetails.com/cve/CVE-2022-27536
[CVE-2022-28327]: https://www.cvedetails.com/cve/CVE-2022-28327
[dns-draft-02]:   https://datatracker.ietf.org/doc/html/draft-ietf-add-svcb-dns-02#section-5.1
[ms-v0.107.6]:    https://github.com/AdguardTeam/AdGuardHome/milestone/42?closed=1
[repr]:           https://reproducible-builds.org/docs/source-date-epoch/
[svcb-draft-08]:  https://www.ietf.org/archive/id/draft-ietf-dnsop-svcb-https-08.html



## [v0.107.5] - 2022-03-04

This is a security update.  There is no GitHub milestone, since no GitHub issues
were resolved.

### Security

- Go version has been updated to prevent the possibility of exploiting the
  [CVE-2022-24921] Go vulnerability.

[CVE-2022-24921]: https://www.cvedetails.com/cve/CVE-2022-24921



## [v0.107.4] - 2022-03-01

See also the [v0.107.4 GitHub milestone][ms-v0.107.4].

### Security

- Go version has been updated to prevent the possibility of exploiting the
  [CVE-2022-23806], [CVE-2022-23772], and [CVE-2022-23773] Go vulnerabilities.

### Fixed

- Optimistic cache now responds with expired items even if those can't be
  resolved again ([#4254]).
- Unnecessarily complex hosts-related logic leading to infinite recursion in
  some cases ([#4216]).

[#4216]: https://github.com/AdguardTeam/AdGuardHome/issues/4216
[#4254]: https://github.com/AdguardTeam/AdGuardHome/issues/4254

[CVE-2022-23772]: https://www.cvedetails.com/cve/CVE-2022-23772
[CVE-2022-23773]: https://www.cvedetails.com/cve/CVE-2022-23773
[CVE-2022-23806]: https://www.cvedetails.com/cve/CVE-2022-23806
[ms-v0.107.4]:    https://github.com/AdguardTeam/AdGuardHome/milestone/41?closed=1



## [v0.107.3] - 2022-01-25

See also the [v0.107.3 GitHub milestone][ms-v0.107.3].

### Added

- Support for a `dnsrewrite` modifier with an empty `NOERROR` response
  ([#4133]).

### Fixed

- Wrong set of ports checked for duplicates during the initial setup ([#4095]).
- Incorrectly invalidated service domains ([#4120]).
- Poor testing of domain-specific upstream servers ([#4074]).
- Omitted aliases of hosts specified by another line within the OS's hosts file
  ([#4079]).

[#4074]: https://github.com/AdguardTeam/AdGuardHome/issues/4074
[#4079]: https://github.com/AdguardTeam/AdGuardHome/issues/4079
[#4095]: https://github.com/AdguardTeam/AdGuardHome/issues/4095
[#4120]: https://github.com/AdguardTeam/AdGuardHome/issues/4120
[#4133]: https://github.com/AdguardTeam/AdGuardHome/issues/4133

[ms-v0.107.3]: https://github.com/AdguardTeam/AdGuardHome/milestone/40?closed=1



## [v0.107.2] - 2021-12-29

See also the [v0.107.2 GitHub milestone][ms-v0.107.2].

### Fixed

- Infinite loops when TCP connections time out ([#4042]).

[#4042]: https://github.com/AdguardTeam/AdGuardHome/issues/4042

[ms-v0.107.2]: https://github.com/AdguardTeam/AdGuardHome/milestone/38?closed=1



## [v0.107.1] - 2021-12-29

See also the [v0.107.1 GitHub milestone][ms-v0.107.1].

### Changed

- The validation error message for duplicated allow- and blocklists in DNS
  settings now shows the duplicated elements ([#3975]).

### Fixed

- `ipset` initialization bugs ([#4027]).
- Legacy DNS rewrites from a wildcard pattern to a subdomain ([#4016]).
- Service not being stopped before running the `uninstall` service action
  ([#3868]).
- Broken `reload` service action on FreeBSD.
- Legacy DNS rewrites responding from upstream when a request other than `A` or
  `AAAA` is received ([#4008]).
- Panic on port availability check during installation ([#3987]).
- Incorrect application of rules from the OS's hosts files ([#3998]).

[#3868]: https://github.com/AdguardTeam/AdGuardHome/issues/3868
[#3975]: https://github.com/AdguardTeam/AdGuardHome/issues/3975
[#3987]: https://github.com/AdguardTeam/AdGuardHome/issues/3987
[#3998]: https://github.com/AdguardTeam/AdGuardHome/issues/3998
[#4008]: https://github.com/AdguardTeam/AdGuardHome/issues/4008
[#4016]: https://github.com/AdguardTeam/AdGuardHome/issues/4016
[#4027]: https://github.com/AdguardTeam/AdGuardHome/issues/4027

[ms-v0.107.1]: https://github.com/AdguardTeam/AdGuardHome/milestone/37?closed=1



## [v0.107.0] - 2021-12-21

See also the [v0.107.0 GitHub milestone][ms-v0.107.0].

### Added

- Upstream server information for responses from cache ([#3772]).  Note that old
  log entries concerning cached responses won't include that information.
- Finnish and Ukrainian localizations.
- Setting the timeout for IP address pinging in the "Fastest IP address" mode
  through the new `fastest_timeout` property in the configuration file ([#1992]).
- Static IP address detection on FreeBSD ([#3289]).
- Optimistic cache ([#2145]).
- New possible value of `6h` for `querylog_interval` property ([#2504]).
- Blocking access using ClientIDs ([#2624], [#3162]).
- `source` directives support in `/etc/network/interfaces` on Linux ([#3257]).
- [RFC 9000][rfc-9000] support in QUIC.
- Completely disabling statistics by setting the statistics interval to zero
  ([#2141]).
- The ability to completely purge DHCP leases ([#1691]).
- Settable timeouts for querying the upstream servers ([#2280]).
- Configuration file properties to change group and user ID on startup on Unix
  ([#2763]).
- Experimental OpenBSD support for AMD64 and 64-bit ARM CPUs ([#2439], [#3225],
  [#3226]).
- Support for custom port in DNS-over-HTTPS profiles for Apple's devices
  ([#3172]).
- `darwin/arm64` support ([#2443]).
- `freebsd/arm64` support ([#2441]).
- Output of the default addresses of the upstreams used for resolving PTRs for
  private addresses ([#3136]).
- Detection and handling of recurrent PTR requests for locally-served addresses
  ([#3185]).
- The ability to completely disable reverse DNS resolving of IPs from
  locally-served networks ([#3184]).
- New flag `--local-frontend` to serve dynamically changeable frontend files
  from disk as opposed to the ones that were compiled into the binary.

### Changed

- Port bindings are now checked for uniqueness ([#3835]).
- The DNSSEC check now simply checks against the AD flag in the response
  ([#3904]).
- Client objects in the configuration file are now sorted ([#3933]).
- Responses from cache are now labeled ([#3772]).
- Better error message for ED25519 private keys, which are not widely supported
  ([#3737]).
- Cache now follows RFC more closely for negative answers ([#3707]).
- `dnsrewrite` rules and other DNS rewrites will now be applied even when the
  protection is disabled ([#1558]).
- DHCP gateway address, subnet mask, IP address range, and leases validations
  ([#3529]).
- The `systemd` service script will now create the `/var/log` directory when it
  doesn't exist ([#3579]).
- Items in allowed clients, disallowed clients, and blocked hosts lists are now
  required to be unique ([#3419]).
- The TLS private key previously saved as a string isn't shown in API responses
  anymore ([#1898]).
- Better OpenWrt detection ([#3435]).
- DNS-over-HTTPS queries that come from HTTP proxies in the `trusted_proxies`
  list now use the real IP address of the client instead of the address of the
  proxy ([#2799]).
- Clients who are blocked by access settings now receive a `REFUSED` response
  when a protocol other than DNS-over-UDP and DNSCrypt is used.
- `dns.querylog_interval` property is now formatted in hours.
- Query log search now supports internationalized domains ([#3012]).
- Internationalized domains are now shown decoded in the query log with the
  original encoded version shown in request details ([#3013]).
- When `/etc/hosts`-type rules have several IPs for one host, all IPs are now
  returned instead of only the first one ([#1381]).
- Property `rlimit_nofile` is now in the `os` object of the configuration
  file, together with the new `group` and `user` properties ([#2763]).
- Permissions on filter files are now `0o644` instead of `0o600` ([#3198]).

#### Configuration changes

In this release, the schema version has changed from 10 to 12.

- Property `dns.querylog_interval`, which in schema versions 11 and earlier used
  to be an integer number of days, is now a string with a human-readable
  duration:

  ```yaml
  # BEFORE:
  'dns':
    # …
    'querylog_interval': 90

  # AFTER:
  'dns':
    # …
    'querylog_interval': '2160h'
  ```

  To rollback this change, convert the property back into days and change the
  `schema_version` back to `11`.
- Property `rlimit_nofile`, which in schema versions 10 and earlier used to be
  on the top level, is now moved to the new `os` object:

  ```yaml
  # BEFORE:
  'rlimit_nofile': 42

  # AFTER:
  'os':
    'group': ''
    'rlimit_nofile': 42
    'user': ''
  ```

  To rollback this change, move the property on the top level and change the
  `schema_version` back to `10`.

### Deprecated

- Go 1.16 support.  v0.108.0 will require at least Go 1.17 to build.

### Fixed

- EDNS0 TCP keepalive option handling ([#3778]).
- Rules with the `denyallow` modifier applying to IP addresses when they
  shouldn't ([#3175]).
- The length of the EDNS0 client subnet option appearing too long for some
  upstream servers ([#3887]).
- Invalid redirection to the HTTPS web interface after saving enabled encryption
  settings ([#3558]).
- Incomplete propagation of the client's IP anonymization setting to the
  statistics ([#3890]).
- Incorrect results with the `dnsrewrite` modifier for entries from the
  operating system's hosts file ([#3815]).
- Matching against rules with `|` at the end of the domain name ([#3371]).
- Incorrect assignment of explicitly configured DHCP options ([#3744]).
- Occasional panic during shutdown ([#3655]).
- Addition of IPs into only one as opposed to all matching ipsets on Linux
  ([#3638]).
- Removal of temporary filter files ([#3567]).
- Panic when an upstream server responds with an empty question section
  ([#3551]).
- 9GAG blocking ([#3564]).
- DHCP now follows RFCs more closely when it comes to response sending and
  option selection ([#3443], [#3538]).
- Occasional panics when reading old statistics databases ([#3506]).
- `reload` service action on macOS and FreeBSD ([#3457]).
- Inaccurate using of service actions in the installation script ([#3450]).
- ClientID checking ([#3437]).
- Discovering other DHCP servers on `darwin` and `freebsd` ([#3417]).
- Switching listening address to unspecified one when bound to a single
  specified IPv4 address on Darwin (macOS) ([#2807]).
- Incomplete HTTP response for static IP address.
- DNSCrypt queries weren't appearing in query log ([#3372]).
- Wrong IP address for proxied DNS-over-HTTPS queries ([#2799]).
- Domain name letter case mismatches in DNS rewrites ([#3351]).
- Conflicts between IPv4 and IPv6 DNS rewrites ([#3343]).
- Letter case mismatches in `CNAME` filtering ([#3335]).
- Occasional breakages on network errors with DNS-over-HTTP upstreams ([#3217]).
- Errors when setting static IP on Linux ([#3257]).
- Treatment of domain names and FQDNs in custom rules with the `dnsrewrite`
  modifier that use the `PTR` type ([#3256]).
- Redundant hostname generating while loading static leases with empty hostname
  ([#3166]).
- Domain name case in responses ([#3194]).
- Custom upstreams selection for clients with ClientIDs in DNS-over-TLS and
  DNS-over-HTTP ([#3186]).
- Incorrect client-based filtering applying logic ([#2875]).

### Removed

- Go 1.15 support.

[#1381]: https://github.com/AdguardTeam/AdGuardHome/issues/1381
[#1558]: https://github.com/AdguardTeam/AdGuardHome/issues/1558
[#1691]: https://github.com/AdguardTeam/AdGuardHome/issues/1691
[#1898]: https://github.com/AdguardTeam/AdGuardHome/issues/1898
[#1992]: https://github.com/AdguardTeam/AdGuardHome/issues/1992
[#2141]: https://github.com/AdguardTeam/AdGuardHome/issues/2141
[#2145]: https://github.com/AdguardTeam/AdGuardHome/issues/2145
[#2280]: https://github.com/AdguardTeam/AdGuardHome/issues/2280
[#2439]: https://github.com/AdguardTeam/AdGuardHome/issues/2439
[#2441]: https://github.com/AdguardTeam/AdGuardHome/issues/2441
[#2443]: https://github.com/AdguardTeam/AdGuardHome/issues/2443
[#2504]: https://github.com/AdguardTeam/AdGuardHome/issues/2504
[#2624]: https://github.com/AdguardTeam/AdGuardHome/issues/2624
[#2763]: https://github.com/AdguardTeam/AdGuardHome/issues/2763
[#2799]: https://github.com/AdguardTeam/AdGuardHome/issues/2799
[#2807]: https://github.com/AdguardTeam/AdGuardHome/issues/2807
[#3012]: https://github.com/AdguardTeam/AdGuardHome/issues/3012
[#3013]: https://github.com/AdguardTeam/AdGuardHome/issues/3013
[#3136]: https://github.com/AdguardTeam/AdGuardHome/issues/3136
[#3162]: https://github.com/AdguardTeam/AdGuardHome/issues/3162
[#3166]: https://github.com/AdguardTeam/AdGuardHome/issues/3166
[#3172]: https://github.com/AdguardTeam/AdGuardHome/issues/3172
[#3175]: https://github.com/AdguardTeam/AdGuardHome/issues/3175
[#3184]: https://github.com/AdguardTeam/AdGuardHome/issues/3184
[#3185]: https://github.com/AdguardTeam/AdGuardHome/issues/3185
[#3186]: https://github.com/AdguardTeam/AdGuardHome/issues/3186
[#3194]: https://github.com/AdguardTeam/AdGuardHome/issues/3194
[#3198]: https://github.com/AdguardTeam/AdGuardHome/issues/3198
[#3217]: https://github.com/AdguardTeam/AdGuardHome/issues/3217
[#3225]: https://github.com/AdguardTeam/AdGuardHome/issues/3225
[#3226]: https://github.com/AdguardTeam/AdGuardHome/issues/3226
[#3256]: https://github.com/AdguardTeam/AdGuardHome/issues/3256
[#3257]: https://github.com/AdguardTeam/AdGuardHome/issues/3257
[#3289]: https://github.com/AdguardTeam/AdGuardHome/issues/3289
[#3335]: https://github.com/AdguardTeam/AdGuardHome/issues/3335
[#3343]: https://github.com/AdguardTeam/AdGuardHome/issues/3343
[#3351]: https://github.com/AdguardTeam/AdGuardHome/issues/3351
[#3371]: https://github.com/AdguardTeam/AdGuardHome/issues/3371
[#3372]: https://github.com/AdguardTeam/AdGuardHome/issues/3372
[#3417]: https://github.com/AdguardTeam/AdGuardHome/issues/3417
[#3419]: https://github.com/AdguardTeam/AdGuardHome/issues/3419
[#3435]: https://github.com/AdguardTeam/AdGuardHome/issues/3435
[#3437]: https://github.com/AdguardTeam/AdGuardHome/issues/3437
[#3443]: https://github.com/AdguardTeam/AdGuardHome/issues/3443
[#3450]: https://github.com/AdguardTeam/AdGuardHome/issues/3450
[#3457]: https://github.com/AdguardTeam/AdGuardHome/issues/3457
[#3506]: https://github.com/AdguardTeam/AdGuardHome/issues/3506
[#3529]: https://github.com/AdguardTeam/AdGuardHome/issues/3529
[#3538]: https://github.com/AdguardTeam/AdGuardHome/issues/3538
[#3551]: https://github.com/AdguardTeam/AdGuardHome/issues/3551
[#3558]: https://github.com/AdguardTeam/AdGuardHome/issues/3558
[#3564]: https://github.com/AdguardTeam/AdGuardHome/issues/3564
[#3567]: https://github.com/AdguardTeam/AdGuardHome/issues/3567
[#3579]: https://github.com/AdguardTeam/AdGuardHome/issues/3579
[#3638]: https://github.com/AdguardTeam/AdGuardHome/issues/3638
[#3655]: https://github.com/AdguardTeam/AdGuardHome/issues/3655
[#3707]: https://github.com/AdguardTeam/AdGuardHome/issues/3707
[#3737]: https://github.com/AdguardTeam/AdGuardHome/issues/3737
[#3744]: https://github.com/AdguardTeam/AdGuardHome/issues/3744
[#3772]: https://github.com/AdguardTeam/AdGuardHome/issues/3772
[#3778]: https://github.com/AdguardTeam/AdGuardHome/issues/3778
[#3815]: https://github.com/AdguardTeam/AdGuardHome/issues/3815
[#3835]: https://github.com/AdguardTeam/AdGuardHome/issues/3835
[#3887]: https://github.com/AdguardTeam/AdGuardHome/issues/3887
[#3890]: https://github.com/AdguardTeam/AdGuardHome/issues/3890
[#3904]: https://github.com/AdguardTeam/AdGuardHome/issues/3904
[#3933]: https://github.com/AdguardTeam/AdGuardHome/pull/3933

[ms-v0.107.0]: https://github.com/AdguardTeam/AdGuardHome/milestone/23?closed=1
[rfc-9000]:    https://datatracker.ietf.org/doc/html/rfc9000



## [v0.106.3] - 2021-05-19

See also the [v0.106.3 GitHub milestone][ms-v0.106.3].

### Added

- Support for reinstall (`-r`) and uninstall (`-u`) flags in the installation
  script ([#2462]).
- Support for DHCP `DECLINE` and `RELEASE` message types ([#3053]).

### Changed

- Add microseconds to log output.

### Fixed

- Intermittent "Warning: ID mismatch" errors ([#3087]).
- Error when using installation script on some ARMv7 devices ([#2542]).
- DHCP leases validation ([#3107], [#3127]).
- Local PTR request recursion in Docker containers ([#3064]).
- Ignoring client-specific filtering settings when filtering is disabled in
  general settings ([#2875]).
- Disallowed domains are now case-insensitive ([#3115]).

[#2462]: https://github.com/AdguardTeam/AdGuardHome/issues/2462
[#2542]: https://github.com/AdguardTeam/AdGuardHome/issues/2542
[#2875]: https://github.com/AdguardTeam/AdGuardHome/issues/2875
[#3053]: https://github.com/AdguardTeam/AdGuardHome/issues/3053
[#3064]: https://github.com/AdguardTeam/AdGuardHome/issues/3064
[#3107]: https://github.com/AdguardTeam/AdGuardHome/issues/3107
[#3115]: https://github.com/AdguardTeam/AdGuardHome/issues/3115
[#3127]: https://github.com/AdguardTeam/AdGuardHome/issues/3127

[ms-v0.106.3]: https://github.com/AdguardTeam/AdGuardHome/milestone/35?closed=1



## [v0.106.2] - 2021-05-06

See also the [v0.106.2 GitHub milestone][ms-v0.106.2].

### Fixed

- Uniqueness validation for dynamic DHCP leases ([#3056]).

[#3056]: https://github.com/AdguardTeam/AdGuardHome/issues/3056

[ms-v0.106.2]: https://github.com/AdguardTeam/AdGuardHome/milestone/34?closed=1



## [v0.106.1] - 2021-04-30

See also the [v0.106.1 GitHub milestone][ms-v0.106.1].

### Fixed

- Local domain name handling when the DHCP server is disabled ([#3028]).
- Normalization of previously-saved invalid static DHCP leases ([#3027]).
- Validation of IPv6 addresses with zones in system resolvers ([#3022]).

[#3022]: https://github.com/AdguardTeam/AdGuardHome/issues/3022
[#3027]: https://github.com/AdguardTeam/AdGuardHome/issues/3027
[#3028]: https://github.com/AdguardTeam/AdGuardHome/issues/3028

[ms-v0.106.1]: https://github.com/AdguardTeam/AdGuardHome/milestone/33?closed=1



## [v0.106.0] - 2021-04-28

See also the [v0.106.0 GitHub milestone][ms-v0.106.0].

### Added

- The ability to block user for login after configurable number of unsuccessful
  attempts for configurable time ([#2826]).
- `denyallow` modifier for filters ([#2923]).
- Hostname uniqueness validation in the DHCP server ([#2952]).
- Hostname generating for DHCP clients which don't provide their own ([#2723]).
- New flag `--no-etc-hosts` to disable client domain name lookups in the
  operating system's `/etc/hosts` files ([#1947]).
- The ability to set up custom upstreams to resolve PTR queries for local
  addresses and to disable the automatic resolving of clients' addresses
  ([#2704]).
- Logging of the client's IP address after failed login attempts ([#2824]).
- Search by clients' names in the query log ([#1273]).
- Verbose version output with `-v --version` ([#2416]).
- The ability to set a custom TLD or domain name for known hosts in the local
  network ([#2393], [#2961]).
- The ability to serve DNS queries on multiple hosts and interfaces ([#1401]).
- `ips` and `text` DHCP server options ([#2385]).
- `SRV` records support in filtering rules with the `dnsrewrite` modifier
  ([#2533]).

### Changed

- Our DoQ implementation is now updated to conform to the latest standard
  [draft][doq-draft-02] ([#2843]).
- Quality of logging ([#2954]).
- Normalization of hostnames sent by DHCP clients ([#2945], [#2952]).
- The access to the private hosts is now forbidden for users from external
  networks ([#2889]).
- The reverse lookup for local addresses is now performed via local resolvers
  ([#2704]).
- Stricter validation of the IP addresses of static leases in the DHCP server
  with regards to the netmask ([#2838]).
- Stricter validation of `dnsrewrite` filtering rule modifier parameters
  ([#2498]).
- New, more correct versioning scheme ([#2412]).

### Deprecated

- Go 1.15 support.  v0.107.0 will require at least Go 1.16 to build.

### Fixed

- Multiple answers for a `dnsrewrite` rule matching requests with repeating
  patterns in it ([#2981]).
- Root server resolving when custom upstreams for hosts are specified ([#2994]).
- Inconsistent resolving of DHCP clients when the DHCP server is disabled
  ([#2934]).
- Comment handling in clients' custom upstreams ([#2947]).
- Overwriting of DHCPv4 options when using the HTTP API ([#2927]).
- Assumption that MAC addresses always have the length of 6 octets ([#2828]).
- Support for more than one `/24` subnet in DHCP ([#2541]).
- Invalid filenames in the `mobileconfig` API responses ([#2835]).

### Removed

- Go 1.14 support.

[#1273]: https://github.com/AdguardTeam/AdGuardHome/issues/1273
[#1401]: https://github.com/AdguardTeam/AdGuardHome/issues/1401
[#1947]: https://github.com/AdguardTeam/AdGuardHome/issues/1947
[#2385]: https://github.com/AdguardTeam/AdGuardHome/issues/2385
[#2393]: https://github.com/AdguardTeam/AdGuardHome/issues/2393
[#2412]: https://github.com/AdguardTeam/AdGuardHome/issues/2412
[#2416]: https://github.com/AdguardTeam/AdGuardHome/issues/2416
[#2498]: https://github.com/AdguardTeam/AdGuardHome/issues/2498
[#2533]: https://github.com/AdguardTeam/AdGuardHome/issues/2533
[#2541]: https://github.com/AdguardTeam/AdGuardHome/issues/2541
[#2704]: https://github.com/AdguardTeam/AdGuardHome/issues/2704
[#2723]: https://github.com/AdguardTeam/AdGuardHome/issues/2723
[#2824]: https://github.com/AdguardTeam/AdGuardHome/issues/2824
[#2826]: https://github.com/AdguardTeam/AdGuardHome/issues/2826
[#2828]: https://github.com/AdguardTeam/AdGuardHome/issues/2828
[#2835]: https://github.com/AdguardTeam/AdGuardHome/issues/2835
[#2838]: https://github.com/AdguardTeam/AdGuardHome/issues/2838
[#2843]: https://github.com/AdguardTeam/AdGuardHome/issues/2843
[#2889]: https://github.com/AdguardTeam/AdGuardHome/issues/2889
[#2923]: https://github.com/AdguardTeam/AdGuardHome/issues/2923
[#2927]: https://github.com/AdguardTeam/AdGuardHome/issues/2927
[#2934]: https://github.com/AdguardTeam/AdGuardHome/issues/2934
[#2945]: https://github.com/AdguardTeam/AdGuardHome/issues/2945
[#2947]: https://github.com/AdguardTeam/AdGuardHome/issues/2947
[#2952]: https://github.com/AdguardTeam/AdGuardHome/issues/2952
[#2954]: https://github.com/AdguardTeam/AdGuardHome/issues/2954
[#2961]: https://github.com/AdguardTeam/AdGuardHome/issues/2961
[#2981]: https://github.com/AdguardTeam/AdGuardHome/issues/2981
[#2994]: https://github.com/AdguardTeam/AdGuardHome/issues/2994

[doq-draft-02]: https://tools.ietf.org/html/draft-ietf-dprive-dnsoquic-02
[ms-v0.106.0]:  https://github.com/AdguardTeam/AdGuardHome/milestone/26?closed=1



## [v0.105.2] - 2021-03-10

### Security

- Session token doesn't contain user's information anymore ([#2470]).

See also the [v0.105.2 GitHub milestone][ms-v0.105.2].

### Fixed

- Incomplete hostnames with trailing zero-bytes handling ([#2582]).
- Wrong DNS-over-TLS ALPN configuration ([#2681]).
- Inconsistent responses for messages with EDNS0 and AD when DNS caching is
  enabled ([#2600]).
- Incomplete OpenWrt detection ([#2757]).
- DHCP lease's `expired` property incorrect time format ([#2692]).
- Incomplete DNS upstreams validation ([#2674]).
- Wrong parsing of DHCP options of the `ip` type ([#2688]).

[#2470]: https://github.com/AdguardTeam/AdGuardHome/issues/2470
[#2582]: https://github.com/AdguardTeam/AdGuardHome/issues/2582
[#2600]: https://github.com/AdguardTeam/AdGuardHome/issues/2600
[#2674]: https://github.com/AdguardTeam/AdGuardHome/issues/2674
[#2681]: https://github.com/AdguardTeam/AdGuardHome/issues/2681
[#2688]: https://github.com/AdguardTeam/AdGuardHome/issues/2688
[#2692]: https://github.com/AdguardTeam/AdGuardHome/issues/2692
[#2757]: https://github.com/AdguardTeam/AdGuardHome/issues/2757

[ms-v0.105.2]: https://github.com/AdguardTeam/AdGuardHome/milestone/32?closed=1



## [v0.105.1] - 2021-02-15

See also the [v0.105.1 GitHub milestone][ms-v0.105.1].

### Changed

- Increased HTTP API timeouts ([#2671], [#2682]).
- "Permission denied" errors when checking if the machine has a static IP no
  longer prevent the DHCP server from starting ([#2667]).
- The server name sent by clients of TLS APIs is not only checked when
  `strict_sni_check` is enabled ([#2664]).
- HTTP API request body size limit for the `POST /control/access/set` and `POST
  /control/filtering/set_rules` HTTP APIs is increased ([#2666], [#2675]).

### Fixed

- Error when enabling the DHCP server when AdGuard Home couldn't determine if
  the machine has a static IP.
- Optical issue on custom rules ([#2641]).
- Occasional crashes during startup.
- The property `"range_start"` in the `GET /control/dhcp/status` HTTP API
  response is now correctly named again ([#2678]).
- DHCPv6 server's `ra_slaac_only` and `ra_allow_slaac` properties aren't reset
  to `false` on update anymore ([#2653]).
- The `Vary` header is now added along with `Access-Control-Allow-Origin` to
  prevent cache-related and other issues in browsers ([#2658]).
- The request body size limit is now set for HTTPS requests as well.
- Incorrect version tag in the Docker release ([#2663]).
- DNSCrypt queries weren't marked as such in logs ([#2662]).

[#2641]: https://github.com/AdguardTeam/AdGuardHome/issues/2641
[#2653]: https://github.com/AdguardTeam/AdGuardHome/issues/2653
[#2658]: https://github.com/AdguardTeam/AdGuardHome/issues/2658
[#2662]: https://github.com/AdguardTeam/AdGuardHome/issues/2662
[#2663]: https://github.com/AdguardTeam/AdGuardHome/issues/2663
[#2664]: https://github.com/AdguardTeam/AdGuardHome/issues/2664
[#2666]: https://github.com/AdguardTeam/AdGuardHome/issues/2666
[#2667]: https://github.com/AdguardTeam/AdGuardHome/issues/2667
[#2671]: https://github.com/AdguardTeam/AdGuardHome/issues/2671
[#2675]: https://github.com/AdguardTeam/AdGuardHome/issues/2675
[#2678]: https://github.com/AdguardTeam/AdGuardHome/issues/2678
[#2682]: https://github.com/AdguardTeam/AdGuardHome/issues/2682

[ms-v0.105.1]: https://github.com/AdguardTeam/AdGuardHome/milestone/31?closed=1



## [v0.105.0] - 2021-02-10

See also the [v0.105.0 GitHub milestone][ms-v0.105.0].

### Added

- Added more services to the "Blocked services" list ([#2224], [#2401]).
- `ipset` subdomain matching, just like `dnsmasq` does ([#2179]).
- ClientID support for DNS-over-HTTPS, DNS-over-QUIC, and DNS-over-TLS
  ([#1383]).
- The new `dnsrewrite` modifier for filters ([#2102]).
- The host checking API and the query logs API can now return multiple matched
  rules ([#2102]).
- Detecting of network interface configured to have static IP address via
  `/etc/network/interfaces` ([#2302]).
- DNSCrypt protocol support ([#1361]).
- A 5 second wait period until a DHCP server's network interface gets an IP
  address ([#2304]).
- `dnstype` modifier for filters ([#2337]).
- HTTP API request body size limit ([#2305]).

### Changed

- `Access-Control-Allow-Origin` is now only set to the same origin as the
  domain, but with an HTTP scheme as opposed to `*` ([#2484]).
- `workDir` now supports symlinks.
- Stopped mounting together the directories `/opt/adguardhome/conf` and
  `/opt/adguardhome/work` in our Docker images ([#2589]).
- When `dns.bogus_nxdomain` option is used, the server will now transform
  responses if there is at least one bogus address instead of all of them
  ([#2394]).  The new behavior is the same as in `dnsmasq`.
- Post-updating relaunch possibility is now determined OS-dependently ([#2231],
  [#2391]).
- Made the mobileconfig HTTP API more robust and predictable, add parameters and
  improve error response ([#2358]).
- Improved HTTP requests handling and timeouts ([#2343]).
- Our snap package now uses the `core20` image as its base ([#2306]).
- New build system and various internal improvements ([#2271], [#2276], [#2297],
  [#2509], [#2552], [#2639], [#2646]).

### Deprecated

- Go 1.14 support.  v0.106.0 will require at least Go 1.15 to build.
- The `darwin/386` port.  It will be removed in v0.106.0.
- The `"rule"` and `"filter_id"` property in `GET /filtering/check_host` and
  `GET /querylog` responses.  They will be removed in v0.106.0 ([#2102]).

### Fixed

- Autoupdate bug in the Darwin (macOS) version ([#2630]).
- Unnecessary conversions from `string` to `net.IP`, and vice versa ([#2508]).
- Inability to set DNS cache TTL limits ([#2459]).
- Possible freezes on slower machines ([#2225]).
- A mitigation against records being shown in the wrong order on the query log
  page ([#2293]).
- A JSON parsing error in query log ([#2345]).
- Incorrect detection of the IPv6 address of an interface as well as another
  infinite loop in the `/dhcp/find_active_dhcp` HTTP API ([#2355]).

### Removed

- The undocumented ability to use hostnames as any of `bind_host` values in
  configuration.  Documentation requires them to be valid IP addresses, and now
  the implementation makes sure that that is the case ([#2508]).
- `Dockerfile` ([#2276]).  Replaced with the script
  `scripts/make/build-docker.sh` which uses `scripts/make/Dockerfile`.
- Support for pre-v0.99.3 format of query logs ([#2102]).

[#1361]: https://github.com/AdguardTeam/AdGuardHome/issues/1361
[#1383]: https://github.com/AdguardTeam/AdGuardHome/issues/1383
[#2102]: https://github.com/AdguardTeam/AdGuardHome/issues/2102
[#2179]: https://github.com/AdguardTeam/AdGuardHome/issues/2179
[#2224]: https://github.com/AdguardTeam/AdGuardHome/issues/2224
[#2225]: https://github.com/AdguardTeam/AdGuardHome/issues/2225
[#2231]: https://github.com/AdguardTeam/AdGuardHome/issues/2231
[#2271]: https://github.com/AdguardTeam/AdGuardHome/issues/2271
[#2276]: https://github.com/AdguardTeam/AdGuardHome/issues/2276
[#2293]: https://github.com/AdguardTeam/AdGuardHome/issues/2293
[#2297]: https://github.com/AdguardTeam/AdGuardHome/issues/2297
[#2302]: https://github.com/AdguardTeam/AdGuardHome/issues/2302
[#2304]: https://github.com/AdguardTeam/AdGuardHome/issues/2304
[#2305]: https://github.com/AdguardTeam/AdGuardHome/issues/2305
[#2306]: https://github.com/AdguardTeam/AdGuardHome/issues/2306
[#2337]: https://github.com/AdguardTeam/AdGuardHome/issues/2337
[#2343]: https://github.com/AdguardTeam/AdGuardHome/issues/2343
[#2345]: https://github.com/AdguardTeam/AdGuardHome/issues/2345
[#2355]: https://github.com/AdguardTeam/AdGuardHome/issues/2355
[#2358]: https://github.com/AdguardTeam/AdGuardHome/issues/2358
[#2391]: https://github.com/AdguardTeam/AdGuardHome/issues/2391
[#2394]: https://github.com/AdguardTeam/AdGuardHome/issues/2394
[#2401]: https://github.com/AdguardTeam/AdGuardHome/issues/2401
[#2459]: https://github.com/AdguardTeam/AdGuardHome/issues/2459
[#2484]: https://github.com/AdguardTeam/AdGuardHome/issues/2484
[#2508]: https://github.com/AdguardTeam/AdGuardHome/issues/2508
[#2509]: https://github.com/AdguardTeam/AdGuardHome/issues/2509
[#2552]: https://github.com/AdguardTeam/AdGuardHome/issues/2552
[#2589]: https://github.com/AdguardTeam/AdGuardHome/issues/2589
[#2630]: https://github.com/AdguardTeam/AdGuardHome/issues/2630
[#2639]: https://github.com/AdguardTeam/AdGuardHome/issues/2639
[#2646]: https://github.com/AdguardTeam/AdGuardHome/issues/2646

[ms-v0.105.0]: https://github.com/AdguardTeam/AdGuardHome/milestone/27?closed=1



## [v0.104.3] - 2020-11-19

See also the [v0.104.3 GitHub milestone][ms-v0.104.3].

### Fixed

- The accidentally exposed profiler HTTP API ([#2336]).

[#2336]: https://github.com/AdguardTeam/AdGuardHome/issues/2336

[ms-v0.104.3]: https://github.com/AdguardTeam/AdGuardHome/milestone/30?closed=1



## [v0.104.2] - 2020-11-19

See also the [v0.104.2 GitHub milestone][ms-v0.104.2].

### Added

- This changelog :-) ([#2294]).
- `HACKING.md`, a guide for developers.

### Changed

- Improved tests output ([#2273]).

### Fixed

- Query logs from file not loading after the ones buffered in memory ([#2325]).
- Unnecessary errors in query logs when switching between log files ([#2324]).
- `404 Not Found` errors on the DHCP settings page on Windows.  The page now
  correctly shows that DHCP is not currently available on that OS ([#2295]).
- Infinite loop in `/dhcp/find_active_dhcp` ([#2301]).

[#2273]: https://github.com/AdguardTeam/AdGuardHome/issues/2273
[#2294]: https://github.com/AdguardTeam/AdGuardHome/issues/2294
[#2295]: https://github.com/AdguardTeam/AdGuardHome/issues/2295
[#2301]: https://github.com/AdguardTeam/AdGuardHome/issues/2301
[#2324]: https://github.com/AdguardTeam/AdGuardHome/issues/2324
[#2325]: https://github.com/AdguardTeam/AdGuardHome/issues/2325

[ms-v0.104.2]: https://github.com/AdguardTeam/AdGuardHome/milestone/28?closed=1



<!--
[Unreleased]: https://github.com/AdguardTeam/AdGuardHome/compare/v0.107.44...HEAD
[v0.107.44]:  https://github.com/AdguardTeam/AdGuardHome/compare/v0.107.43...v0.107.44
-->

[Unreleased]: https://github.com/AdguardTeam/AdGuardHome/compare/v0.107.43...HEAD
[v0.107.43]:  https://github.com/AdguardTeam/AdGuardHome/compare/v0.107.42...v0.107.43
[v0.107.42]:  https://github.com/AdguardTeam/AdGuardHome/compare/v0.107.41...v0.107.42
[v0.107.41]:  https://github.com/AdguardTeam/AdGuardHome/compare/v0.107.40...v0.107.41
[v0.107.40]:  https://github.com/AdguardTeam/AdGuardHome/compare/v0.107.39...v0.107.40
[v0.107.39]:  https://github.com/AdguardTeam/AdGuardHome/compare/v0.107.38...v0.107.39
[v0.107.38]:  https://github.com/AdguardTeam/AdGuardHome/compare/v0.107.37...v0.107.38
[v0.107.37]:  https://github.com/AdguardTeam/AdGuardHome/compare/v0.107.36...v0.107.37
[v0.107.36]:  https://github.com/AdguardTeam/AdGuardHome/compare/v0.107.35...v0.107.36
[v0.107.35]:  https://github.com/AdguardTeam/AdGuardHome/compare/v0.107.34...v0.107.35
[v0.107.34]:  https://github.com/AdguardTeam/AdGuardHome/compare/v0.107.33...v0.107.34
[v0.107.33]:  https://github.com/AdguardTeam/AdGuardHome/compare/v0.107.32...v0.107.33
[v0.107.32]:  https://github.com/AdguardTeam/AdGuardHome/compare/v0.107.31...v0.107.32
[v0.107.31]:  https://github.com/AdguardTeam/AdGuardHome/compare/v0.107.30...v0.107.31
[v0.107.30]:  https://github.com/AdguardTeam/AdGuardHome/compare/v0.107.29...v0.107.30
[v0.107.29]:  https://github.com/AdguardTeam/AdGuardHome/compare/v0.107.28...v0.107.29
[v0.107.28]:  https://github.com/AdguardTeam/AdGuardHome/compare/v0.107.27...v0.107.28
[v0.107.27]:  https://github.com/AdguardTeam/AdGuardHome/compare/v0.107.26...v0.107.27
[v0.107.26]:  https://github.com/AdguardTeam/AdGuardHome/compare/v0.107.25...v0.107.26
[v0.107.25]:  https://github.com/AdguardTeam/AdGuardHome/compare/v0.107.24...v0.107.25
[v0.107.24]:  https://github.com/AdguardTeam/AdGuardHome/compare/v0.107.23...v0.107.24
[v0.107.23]:  https://github.com/AdguardTeam/AdGuardHome/compare/v0.107.22...v0.107.23
[v0.107.22]:  https://github.com/AdguardTeam/AdGuardHome/compare/v0.107.21...v0.107.22
[v0.107.21]:  https://github.com/AdguardTeam/AdGuardHome/compare/v0.107.20...v0.107.21
[v0.107.20]:  https://github.com/AdguardTeam/AdGuardHome/compare/v0.107.19...v0.107.20
[v0.107.19]:  https://github.com/AdguardTeam/AdGuardHome/compare/v0.107.18...v0.107.19
[v0.107.18]:  https://github.com/AdguardTeam/AdGuardHome/compare/v0.107.17...v0.107.18
[v0.107.17]:  https://github.com/AdguardTeam/AdGuardHome/compare/v0.107.16...v0.107.17
[v0.107.16]:  https://github.com/AdguardTeam/AdGuardHome/compare/v0.107.15...v0.107.16
[v0.107.15]:  https://github.com/AdguardTeam/AdGuardHome/compare/v0.107.14...v0.107.15
[v0.107.14]:  https://github.com/AdguardTeam/AdGuardHome/compare/v0.107.13...v0.107.14
[v0.107.13]:  https://github.com/AdguardTeam/AdGuardHome/compare/v0.107.12...v0.107.13
[v0.107.12]:  https://github.com/AdguardTeam/AdGuardHome/compare/v0.107.11...v0.107.12
[v0.107.11]:  https://github.com/AdguardTeam/AdGuardHome/compare/v0.107.10...v0.107.11
[v0.107.10]:  https://github.com/AdguardTeam/AdGuardHome/compare/v0.107.9...v0.107.10
[v0.107.9]:   https://github.com/AdguardTeam/AdGuardHome/compare/v0.107.8...v0.107.9
[v0.107.8]:   https://github.com/AdguardTeam/AdGuardHome/compare/v0.107.7...v0.107.8
[v0.107.7]:   https://github.com/AdguardTeam/AdGuardHome/compare/v0.107.6...v0.107.7
[v0.107.6]:   https://github.com/AdguardTeam/AdGuardHome/compare/v0.107.5...v0.107.6
[v0.107.5]:   https://github.com/AdguardTeam/AdGuardHome/compare/v0.107.4...v0.107.5
[v0.107.4]:   https://github.com/AdguardTeam/AdGuardHome/compare/v0.107.3...v0.107.4
[v0.107.3]:   https://github.com/AdguardTeam/AdGuardHome/compare/v0.107.2...v0.107.3
[v0.107.2]:   https://github.com/AdguardTeam/AdGuardHome/compare/v0.107.1...v0.107.2
[v0.107.1]:   https://github.com/AdguardTeam/AdGuardHome/compare/v0.107.0...v0.107.1
[v0.107.0]:   https://github.com/AdguardTeam/AdGuardHome/compare/v0.106.3...v0.107.0
[v0.106.3]:   https://github.com/AdguardTeam/AdGuardHome/compare/v0.106.2...v0.106.3
[v0.106.2]:   https://github.com/AdguardTeam/AdGuardHome/compare/v0.106.1...v0.106.2
[v0.106.1]:   https://github.com/AdguardTeam/AdGuardHome/compare/v0.106.0...v0.106.1
[v0.106.0]:   https://github.com/AdguardTeam/AdGuardHome/compare/v0.105.2...v0.106.0
[v0.105.2]:   https://github.com/AdguardTeam/AdGuardHome/compare/v0.105.1...v0.105.2
[v0.105.1]:   https://github.com/AdguardTeam/AdGuardHome/compare/v0.105.0...v0.105.1
[v0.105.0]:   https://github.com/AdguardTeam/AdGuardHome/compare/v0.104.3...v0.105.0
[v0.104.3]:   https://github.com/AdguardTeam/AdGuardHome/compare/v0.104.2...v0.104.3
[v0.104.2]:   https://github.com/AdguardTeam/AdGuardHome/compare/v0.104.1...v0.104.2<|MERGE_RESOLUTION|>--- conflicted
+++ resolved
@@ -62,11 +62,8 @@
 
 ### Fixed
 
-<<<<<<< HEAD
-- Schedule display in the client settings
-=======
+- Schedule display in the client settings after creating or updating.
 - Zero value in `querylog.size_memory` disables logging ([#6570]).
->>>>>>> 1e0ff4d4
 - Non-anonymized IP addresses on the dashboard ([#6584]).
 - Maximum cache TTL requirement when editing minimum cache TTL in the Web UI
   ([#6409]).
